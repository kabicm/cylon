#ifndef TWISTERX_BUFFER_H
#define TWISTERX_BUFFER_H

#include <cstring>

namespace twisterx::comm {

    typedef unsigned char byte;

    class Buffer {
    private:
        byte *buff;
        int32_t limit;
        int32_t index = 0;

        bool ensure_capacity(uint16_t size) {
            return index + size < this->limit;
        }

    public:
<<<<<<< HEAD
        Buffer(int32_t &size) {
=======
        explicit Buffer(int &size) {
>>>>>>> 815d5605
            this->buff = new byte[size];
            for (int i = 0; i < size; i++) {
                this->buff[i] = 0;
            }
            this->limit = size;
        }

        ~Buffer() {
            this->clear();
        }

        bool put_int32(int32_t val) {
            if (ensure_capacity(sizeof(int32_t))) {
                memcpy(this->buff + index, &val, sizeof(int32_t));
                index += sizeof(int32_t);
                return true;
            }
            return false;
        }

        int32_t get_int32() {
            if (ensure_capacity(sizeof(int32_t))) {
                int32_t val = 0;
                memcpy(&val, this->buff + index, sizeof(int32_t));
                index += sizeof(int32_t);
                return val;
            } else {
                throw std::runtime_error("Can't read an int from this buffer");
            }
        }

        void flip() {
            this->index = 0;
        }

        void clear() {
            delete this->buff;
            this->index = 0;
        }
    };
}

#endif //TWISTERX_BUFFER_H<|MERGE_RESOLUTION|>--- conflicted
+++ resolved
@@ -18,11 +18,7 @@
         }
 
     public:
-<<<<<<< HEAD
-        Buffer(int32_t &size) {
-=======
-        explicit Buffer(int &size) {
->>>>>>> 815d5605
+        explicit Buffer(int32_t &size) {
             this->buff = new byte[size];
             for (int i = 0; i < size; i++) {
                 this->buff[i] = 0;
