/*
 * Licensed under the Apache License, Version 2.0 (the "License");
 * you may not use this file except in compliance with the License.
 * You may obtain a copy of the License at
 *
 * http://www.apache.org/licenses/LICENSE-2.0
 *
 * Unless required by applicable law or agreed to in writing, software
 * distributed under the License is distributed on an "AS IS" BASIS,
 * WITHOUT WARRANTIES OR CONDITIONS OF ANY KIND, either express or implied.
 * See the License for the specific language governing permissions and
 * limitations under the License.
 */
#include "table.hpp"

#include <arrow/table.h>
#include <fstream>
#include <memory>
#include <unordered_map>
#include <arrow/compute/api.h>
#include <future>

#include "table_api_extended.hpp"
#include "io/arrow_io.hpp"
#include "join/join.hpp"
#include  "util/to_string.hpp"
#include "iostream"
#include "util/arrow_utils.hpp"
#include "arrow/arrow_partition_kernels.hpp"
#include "util/uuid.hpp"
#include "arrow/arrow_all_to_all.hpp"
#include "arrow/arrow_comparator.hpp"
#include "ctx/arrow_memory_pool_utils.hpp"
#include "arrow/arrow_types.hpp"

namespace cylon {

class RowComparator {
 private:
  const std::shared_ptr<arrow::Table> *tables;
  std::shared_ptr<cylon::TableRowComparator> comparator;
  std::shared_ptr<cylon::RowHashingKernel> row_hashing_kernel;
  int64_t *eq, *hs;

 public:
  RowComparator(std::shared_ptr<cylon::CylonContext> &ctx,
                const std::shared_ptr<arrow::Table> *tables,
                int64_t *eq,
                int64_t *hs) {
    this->tables = tables;
    this->comparator = std::make_shared<cylon::TableRowComparator>(tables[0]->fields());
    this->row_hashing_kernel = std::make_shared<cylon::RowHashingKernel>(tables[0]->fields(),
                                                                         cylon::ToArrowPool(ctx));
    this->eq = eq;
    this->hs = hs;
  }

  // equality
  bool operator()(const std::pair<int8_t, int64_t> &record1,
				  const std::pair<int8_t, int64_t> &record2) const {
	(*this->eq)++;
	return this->comparator->compare(this->tables[record1.first], record1.second,
									 this->tables[record2.first], record2.second) == 0;
  }

  // hashing
  size_t operator()(const std::pair<int8_t, int64_t> &record) const {
	(*this->hs)++;
	size_t hash = this->row_hashing_kernel->Hash(this->tables[record.first], record.second);
	return hash;
  }
};

/**
 * creates an Arrow array based on col_idx, filtered by row_indices
 * @param ctx
 * @param table
 * @param col_idx
 * @param row_indices
 * @param array_vector
 * @return
 */
Status PrepareArray(std::shared_ptr<cylon::CylonContext> &ctx,
                    const std::shared_ptr<arrow::Table> &table,
                    const int32_t col_idx,
                    const std::shared_ptr<std::vector<int64_t>> &row_indices,
                    arrow::ArrayVector &array_vector) {
  std::shared_ptr<arrow::Array> destination_col_array;
  arrow::Status ar_status = cylon::util::copy_array_by_indices(row_indices,
                                                               table->column(col_idx)->chunk(0),
                                                               &destination_col_array, cylon::ToArrowPool(ctx));
  if (ar_status != arrow::Status::OK()) {
    LOG(FATAL) << "Failed while copying a column to the final table from tables."
               << ar_status.ToString();
    return Status(static_cast<int>(ar_status.code()), ar_status.message());
  }
  array_vector.push_back(destination_col_array);
  return Status::OK();
}

Status HashPartitionTable(std::shared_ptr<cylon::CylonContext> &ctx, const std::shared_ptr<arrow::Table> &table,
						  int hash_column, int no_of_partitions,
						  std::unordered_map<int, std::shared_ptr<cylon::Table>> *out) {
  // keep arrays for each target, these arrays are used for creating the table
  std::unordered_map<int, std::shared_ptr<std::vector<std::shared_ptr<arrow::Array>>>> data_arrays;
  std::vector<int> partitions;
  for (int t = 0; t < no_of_partitions; t++) {
	partitions.push_back(t);
	data_arrays.insert(
		std::pair<int, std::shared_ptr<std::vector<std::shared_ptr<arrow::Array>>>>(
			t, std::make_shared<std::vector<std::shared_ptr<arrow::Array>>>()));
  }
  std::shared_ptr<arrow::Array> arr = table->column(hash_column)->chunk(0);
  int64_t length = arr->length();

  auto t1 = std::chrono::high_resolution_clock::now();
  // first we partition the table
  std::vector<int64_t> outPartitions;
  outPartitions.reserve(length);
  std::vector<uint32_t> counts(no_of_partitions, 0);
  Status status = HashPartitionArray(cylon::ToArrowPool(ctx), arr,
									 partitions, &outPartitions, counts);
  if (!status.is_ok()) {
	LOG(FATAL) << "Failed to create the hash partition";
	return status;
  }
  auto t2 = std::chrono::high_resolution_clock::now();
  LOG(INFO) << "Calculating hash time : "
			<< std::chrono::duration_cast<std::chrono::milliseconds>(t2 - t1).count();

  for (int i = 0; i < table->num_columns(); i++) {
	std::shared_ptr<arrow::DataType> type = table->column(i)->chunk(0)->type();
	std::shared_ptr<arrow::Array> array = table->column(i)->chunk(0);

	std::shared_ptr<ArrowArraySplitKernel> splitKernel;
	status = CreateSplitter(type, cylon::ToArrowPool(ctx), &splitKernel);
	if (!status.is_ok()) {
	  LOG(FATAL) << "Failed to create the splitter";
	  return status;
	}
	// this one outputs arrays for each target as a map
	std::unordered_map<int, std::shared_ptr<arrow::Array>> splited_arrays;
	splitKernel->Split(array, outPartitions, partitions, splited_arrays, counts);
	for (const auto &x : splited_arrays) {
	  std::shared_ptr<std::vector<std::shared_ptr<arrow::Array>>> cols = data_arrays[x.first];
	  cols->push_back(x.second);
	}
  }
  auto t3 = std::chrono::high_resolution_clock::now();
  LOG(INFO) << "Building hashed tables time : "
			<< std::chrono::duration_cast<std::chrono::milliseconds>(t3 - t2).count();
  // now insert these array to
  for (const auto &x : data_arrays) {
	std::shared_ptr<arrow::Table> t = arrow::Table::Make(table->schema(), *x.second);
	std::shared_ptr<cylon::Table> kY = std::make_shared<cylon::Table>(t, ctx);
	out->insert(std::pair<int, std::shared_ptr<cylon::Table>>(x.first, kY));
  }
  return Status::OK();
}

cylon::Status Shuffle(std::shared_ptr<cylon::CylonContext> &ctx,
					  std::shared_ptr<cylon::Table> &table,
					  int hash_column,
					  int edge_id,
					  std::shared_ptr<arrow::Table> *table_out) {
  std::unordered_map<int, std::shared_ptr<cylon::Table>> partitioned_tables{};
  // partition the tables locally
  HashPartitionTable(ctx, table->get_table(), hash_column, ctx->GetWorldSize(),
					 &partitioned_tables);
  std::shared_ptr<arrow::Schema> schema = table->get_table()->schema();
  // we are going to free if retain is set to false
  if (!table->IsRetain()) {
	table.reset();
  }
  auto neighbours = ctx->GetNeighbours(true);
  std::vector<std::shared_ptr<arrow::Table>> received_tables;
  // define call back to catch the receiving tables
  class AllToAllListener : public cylon::ArrowCallback {
	std::vector<std::shared_ptr<arrow::Table>> *tabs;
	int workerId;

   public:
	explicit AllToAllListener(std::vector<std::shared_ptr<arrow::Table>> *tabs, int workerId) {
	  this->tabs = tabs;
	  this->workerId = workerId;
	}

	bool onReceive(int source, const std::shared_ptr<arrow::Table> &table, int reference) override {
	  this->tabs->push_back(table);
	  return true;
	};
  };

  // doing all to all communication to exchange tables
  cylon::ArrowAllToAll all_to_all(ctx, neighbours, neighbours, edge_id,
								  std::make_shared<AllToAllListener>(&received_tables,
																	 ctx->GetRank()), schema);

  for (auto &partitioned_table : partitioned_tables) {
	if (partitioned_table.first != ctx->GetRank()) {
	  all_to_all.insert(partitioned_table.second->get_table(), partitioned_table.first);
	} else {
	  received_tables.push_back(partitioned_table.second->get_table());
	}
  }

  // now complete the communication
  all_to_all.finish();
  while (!all_to_all.isComplete()) {}
  all_to_all.close();

  // now clear locally partitioned tables
  partitioned_tables.clear();

  // now we have the final set of tables
  LOG(INFO) << "Concatenating tables, Num of tables :  " << received_tables.size();
  arrow::Result<std::shared_ptr<arrow::Table>> concat_tables =
	  arrow::ConcatenateTables(received_tables);

  if (concat_tables.ok()) {
	auto final_table = concat_tables.ValueOrDie();
	LOG(INFO) << "Done concatenating tables, rows :  " << final_table->num_rows();
	auto status = final_table->CombineChunks(cylon::ToArrowPool(ctx), table_out);
	return Status(static_cast<int>(status.code()), status.message());
  } else {
	return Status(static_cast<int>(concat_tables.status().code()),
				  concat_tables.status().message());
  }
}

cylon::Status Shuffle(std::shared_ptr<cylon::CylonContext> &ctx,
					  std::shared_ptr<cylon::Table> &table,
					  const std::vector<int> &hash_columns,
					  int edge_id,
					  std::shared_ptr<arrow::Table> *table_out) {
  std::unordered_map<int, std::shared_ptr<cylon::Table>> partitioned_tables{};
  // partition the tables locally
  table->HashPartition(hash_columns, ctx->GetWorldSize(), &partitioned_tables);
  std::shared_ptr<arrow::Schema> schema = table->get_table()->schema();
  // we are going to free if retain is set to false
  if (!table->IsRetain()) {
	table.reset();
  }
  auto neighbours = ctx->GetNeighbours(true);
  std::vector<std::shared_ptr<arrow::Table>> received_tables;
  // define call back to catch the receiving tables
  class AllToAllListener : public cylon::ArrowCallback {
	std::vector<std::shared_ptr<arrow::Table>> *tabs;
	int workerId;

   public:
	explicit AllToAllListener(std::vector<std::shared_ptr<arrow::Table>> *tabs, int workerId) {
	  this->tabs = tabs;
	  this->workerId = workerId;
	}

	bool onReceive(int source, const std::shared_ptr<arrow::Table> &table, int reference) override {
	  this->tabs->push_back(table);
	  return true;
	};
  };

  // doing all to all communication to exchange tables
  cylon::ArrowAllToAll all_to_all(ctx, neighbours, neighbours, edge_id,
								  std::make_shared<AllToAllListener>(&received_tables,
																	 ctx->GetRank()), schema);

  for (auto &partitioned_table : partitioned_tables) {
	if (partitioned_table.first != ctx->GetRank()) {
	  all_to_all.insert(partitioned_table.second->get_table(), partitioned_table.first);
	} else {
	  received_tables.push_back(partitioned_table.second->get_table());
	}
  }

  // now complete the communication
  all_to_all.finish();
  while (!all_to_all.isComplete()) {}
  all_to_all.close();

  // now clear locally partitioned tables
  partitioned_tables.clear();

  // now we have the final set of tables
  LOG(INFO) << "Concatenating tables, Num of tables :  " << received_tables.size();
  arrow::Result<std::shared_ptr<arrow::Table>> concat_tables =
	  arrow::ConcatenateTables(received_tables);

  if (concat_tables.ok()) {
	auto final_table = concat_tables.ValueOrDie();
	LOG(INFO) << "Done concatenating tables, rows :  " << final_table->num_rows();
	auto status = final_table->CombineChunks(cylon::ToArrowPool(ctx), table_out);
	return Status(static_cast<int>(status.code()), status.message());
  } else {
	return Status(static_cast<int>(concat_tables.status().code()),
				  concat_tables.status().message());
  }
}

Status ShuffleTwoTables(std::shared_ptr<cylon::CylonContext> &ctx,
						std::shared_ptr<cylon::Table> &left_table,
						int left_hash_column,
						std::shared_ptr<cylon::Table> &right_table,
						int right_hash_column,
						std::shared_ptr<arrow::Table> *left_table_out,
						std::shared_ptr<arrow::Table> *right_table_out) {
  LOG(INFO) << "Shuffling two tables with total rows : "
			<< left_table->Rows() + right_table->Rows();
  auto t1 = std::chrono::high_resolution_clock::now();
  auto status = Shuffle(ctx, left_table, left_hash_column,
						ctx->GetNextSequence(), left_table_out);
  if (status.is_ok()) {
	auto t2 = std::chrono::high_resolution_clock::now();
	LOG(INFO) << "Left shuffle time : "
			  << std::chrono::duration_cast<std::chrono::milliseconds>(t2 - t1).count();
	status = Shuffle(ctx, right_table, right_hash_column,
					 ctx->GetNextSequence(), right_table_out);
	if (status.is_ok()) {
	  auto t3 = std::chrono::high_resolution_clock::now();
	  LOG(INFO) << "Right shuffle time : "
				<< std::chrono::duration_cast<std::chrono::milliseconds>(t3 - t2).count();
	}
  }
  return status;
}

Status ShuffleTwoTables(std::shared_ptr<cylon::CylonContext> &ctx,
						std::shared_ptr<cylon::Table> &left_table,
						const std::vector<int> &left_hash_columns,
						std::shared_ptr<cylon::Table> &right_table,
						const std::vector<int> &right_hash_columns,
						std::shared_ptr<arrow::Table> *left_table_out,
						std::shared_ptr<arrow::Table> *right_table_out) {
  LOG(INFO) << "Shuffling two tables with total rows : "
			<< left_table->Rows() + right_table->Rows();
  auto t1 = std::chrono::high_resolution_clock::now();
  auto status = Shuffle(ctx, left_table, left_hash_columns,
						ctx->GetNextSequence(), left_table_out);
  if (status.is_ok()) {
	auto t2 = std::chrono::high_resolution_clock::now();
	LOG(INFO) << "Left shuffle time : "
			  << std::chrono::duration_cast<std::chrono::milliseconds>(t2 - t1).count();
	status = Shuffle(ctx, right_table, right_hash_columns,
					 ctx->GetNextSequence(), right_table_out);
	if (status.is_ok()) {
	  auto t3 = std::chrono::high_resolution_clock::now();
	  LOG(INFO) << "Right shuffle time : "
				<< std::chrono::duration_cast<std::chrono::milliseconds>(t3 - t2).count();
	}
  }
  return status;
}

Status Table::FromCSV(std::shared_ptr<cylon::CylonContext> &ctx, const std::string &path,
					  std::shared_ptr<Table> &tableOut,
					  const cylon::io::config::CSVReadOptions &options) {
  arrow::Result<std::shared_ptr<arrow::Table>> result = cylon::io::read_csv(ctx, path, options);
  if (result.ok()) {
	std::shared_ptr<arrow::Table> table = *result;
	LOG(INFO) << "Chunks " << table->column(0)->chunks().size();
	if (table->column(0)->chunks().size() > 1) {
	  auto status = table->CombineChunks(ToArrowPool(ctx), &table);
	  if (!status.ok()) {
		return Status(Code::IOError, status.message());
	  }
	}
	tableOut = std::make_shared<Table>(table, ctx);
	return Status(Code::OK, result.status().message());
  }
  return Status(Code::IOError, result.status().message());
}

Status Table::FromArrowTable(std::shared_ptr<cylon::CylonContext> &ctx,
							 std::shared_ptr<arrow::Table> &table,
							 std::shared_ptr<Table> *tableOut) {
  if (!cylon::tarrow::validateArrowTableTypes(table)) {
	LOG(FATAL) << "Types not supported";
	return Status(cylon::Invalid, "This type not supported");
  }
  *tableOut = std::make_shared<Table>(table, ctx);
  return Status(cylon::OK, "Loaded Successfully");
}

Status Table::FromColumns(std::shared_ptr<cylon::CylonContext> &ctx,
						  std::vector<std::shared_ptr<Column>> &&columns,
						  std::shared_ptr<Table> *tableOut) {
  arrow::Status status;
  arrow::SchemaBuilder schema_builder;
  std::vector<std::shared_ptr<arrow::ChunkedArray>> col_arrays;
  col_arrays.reserve(columns.size());

  std::shared_ptr<cylon::DataType> data_type;
  for (const std::shared_ptr<Column> &col: columns) {
	data_type = col->GetDataType();
	auto field = arrow::field(col->GetID(), cylon::tarrow::convertToArrowType(data_type));
	status = schema_builder.AddField(field);

	if (!status.ok()) return Status(Code::UnknownError, status.message());
	col_arrays.push_back(col->GetColumnData());
  }

  auto schema_result = schema_builder.Finish();
  std::shared_ptr<arrow::Table> arrow_table = arrow::Table::Make(schema_result.ValueOrDie(), col_arrays);

  if (!cylon::tarrow::validateArrowTableTypes(arrow_table)) {
	LOG(FATAL) << "Types not supported";
	return Status(cylon::Invalid, "This type not supported");
  }
  *tableOut = std::make_shared<Table>(arrow_table, ctx, columns);

  return Status(cylon::OK, "Loaded Successfully");
}

Status Table::WriteCSV(const std::string &path, const cylon::io::config::CSVWriteOptions &options) {
  std::ofstream out_csv;
  out_csv.open(path);
  Status status = PrintToOStream(0,
								 table_->num_columns(), 0,
								 table_->num_rows(), out_csv,
								 options.GetDelimiter(),
								 options.IsOverrideColumnNames(),
								 options.GetColumnNames());
  out_csv.close();
  return status;
}

int Table::Columns() {
  return table_->num_columns();
}

std::vector<std::string> Table::ColumnNames() {
  return table_->ColumnNames();
}

int64_t Table::Rows() {
  return table_->num_rows();
}

void Table::Print() {
  Print(0, this->Rows(), 0, this->Columns());
}

void Table::Print(int row1, int row2, int col1, int col2) {
  PrintToOStream(col1, col2, row1, row2, std::cout);
}

Status Table::Merge(std::shared_ptr<cylon::CylonContext> &ctx,
					const std::vector<std::shared_ptr<cylon::Table>> &ctables,
					std::shared_ptr<Table> &tableOut) {
  std::vector<std::shared_ptr<arrow::Table>> tables;
  for (auto it = ctables.begin(); it < ctables.end(); it++) {
	std::shared_ptr<arrow::Table> arrow;
	(*it)->ToArrowTable(arrow);
	tables.push_back(arrow);
  }
  arrow::Result<std::shared_ptr<arrow::Table>> result = arrow::ConcatenateTables(tables);
  if (result.status() == arrow::Status::OK()) {
	std::shared_ptr<arrow::Table> combined;
	arrow::Status status = result.ValueOrDie()->CombineChunks(cylon::ToArrowPool(ctx), &combined);
	if (status != arrow::Status::OK()) {
	  return Status(Code::OutOfMemory);
	}
	tableOut = std::make_shared<cylon::Table>(combined, ctx);
	return Status::OK();
  } else {
	return Status(static_cast<int>(result.status().code()), result.status().message());
  }
}

<<<<<<< HEAD
Status Table::Sort(int sort_column, shared_ptr<cylon::Table> &out) {
  std::shared_ptr<arrow::Table> sorted_table;

  arrow::Status status = cylon::util::SortTable(this->table_, sort_column, &sorted_table,
                                                cylon::ToArrowPool(this->ctx));
  if (status.ok()) {
    return Table::FromArrowTable(this->ctx, sorted_table, &out);
  } else {
    return Status(static_cast<int>(status.code()), status.message());
  }
=======
Status Table::Sort(int sort_column, std::shared_ptr<cylon::Table> &out) {
  auto col = table_->column(sort_column)->chunk(0);
  std::shared_ptr<arrow::Array> indexSorts;
  arrow::Status status = SortIndices(cylon::ToArrowPool(ctx), col, &indexSorts);

  if (status != arrow::Status::OK()) {
	LOG(FATAL) << "Failed when sorting table to indices. " << status.ToString();
	return Status(static_cast<int>(status.code()), status.message());
  }

  std::vector<std::shared_ptr<arrow::Array>> data_arrays;
  for (auto &column : table_->columns()) {
	std::shared_ptr<arrow::Array> destination_col_array;
	status = cylon::util::copy_array_by_indices(nullptr, column->chunk(0),
												&destination_col_array, cylon::ToArrowPool(ctx));
	if (status != arrow::Status::OK()) {
	  LOG(FATAL) << "Failed while copying a column to the final table from left table. "
				 << status.ToString();
	  return Status(static_cast<int>(status.code()), status.message());
	}
	data_arrays.push_back(destination_col_array);
  }
  // we need to put this to a new place
  std::shared_ptr<arrow::Table> sortedTable = arrow::Table::Make(table_->schema(), data_arrays);
  return Status::OK();
>>>>>>> 02dfa6ed
}

Status Table::HashPartition(const std::vector<int> &hash_columns, int no_of_partitions,
							std::unordered_map<int, std::shared_ptr<cylon::Table>> *out) {
  // keep arrays for each target, these arrays are used for creating the table
  std::unordered_map<int, std::shared_ptr<std::vector<std::shared_ptr<arrow::Array>>>> data_arrays;
  std::vector<int> partitions;
  for (int t = 0; t < no_of_partitions; t++) {
	partitions.push_back(t);
	data_arrays.insert(
		std::pair<int, std::shared_ptr<std::vector<std::shared_ptr<arrow::Array>>>>(
			t, std::make_shared<std::vector<std::shared_ptr<arrow::Array>>>()));
  }

  std::vector<std::shared_ptr<arrow::Array>> arrays;
  int64_t length = 0;
  for (auto col_index : hash_columns) {
	auto column = table_->column(col_index);
	std::shared_ptr<arrow::Array> array = column->chunk(0);
	arrays.push_back(array);

	if (!(length == 0 || length == column->length())) {
	  return Status(cylon::IndexError,
					"Column lengths doesnt match " + std::to_string(length));
	}
	length = column->length();
  }

  auto t1 = std::chrono::high_resolution_clock::now();
  // first we partition the table
  std::vector<int64_t> outPartitions;
  outPartitions.reserve(length);
  std::vector<uint32_t> counts(no_of_partitions, 0);
  Status status = HashPartitionArrays(cylon::ToArrowPool(ctx), arrays, length,
									  partitions, &outPartitions, counts);
  if (!status.is_ok()) {
	LOG(FATAL) << "Failed to create the hash partition";
	return status;
  }
  auto t2 = std::chrono::high_resolution_clock::now();
  LOG(INFO) << "Calculating hash time : "
			<< std::chrono::duration_cast<std::chrono::milliseconds>(t2 - t1).count();

  for (int i = 0; i < table_->num_columns(); i++) {
	std::shared_ptr<arrow::DataType> type = table_->column(i)->chunk(0)->type();
	std::shared_ptr<arrow::Array> array = table_->column(i)->chunk(0);

	std::shared_ptr<ArrowArraySplitKernel> splitKernel;
	status = CreateSplitter(type, cylon::ToArrowPool(ctx), &splitKernel);
	if (!status.is_ok()) {
	  LOG(FATAL) << "Failed to create the splitter";
	  return status;
	}

	// this one outputs arrays for each target as a map
	std::unordered_map<int, std::shared_ptr<arrow::Array>> splited_arrays;
	splitKernel->Split(array, outPartitions, partitions, splited_arrays, counts);

	for (const auto &x : splited_arrays) {
	  std::shared_ptr<std::vector<std::shared_ptr<arrow::Array>>> cols = data_arrays[x.first];
	  cols->push_back(x.second);
	}
  }
  auto t3 = std::chrono::high_resolution_clock::now();
  LOG(INFO) << "Building hashed tables time : "
			<< std::chrono::duration_cast<std::chrono::milliseconds>(t3 - t2).count();
  // now insert these array to
  for (const auto &x : data_arrays) {
	std::shared_ptr<arrow::Table> table = arrow::Table::Make(table_->schema(), *x.second);
	std::shared_ptr<cylon::Table> kY = std::make_shared<cylon::Table>(table, this->ctx);
	out->insert(std::pair<int, std::shared_ptr<cylon::Table>>(x.first, kY));
  }
  return Status::OK();
}

Status Table::Join(std::shared_ptr<cylon::Table> &left, std::shared_ptr<cylon::Table> &right,
				   cylon::join::config::JoinConfig join_config,
				   std::shared_ptr<cylon::Table> *out) {
  if (left == NULLPTR) {
	return Status(Code::KeyError, "Couldn't find the left table");
  } else if (right == NULLPTR) {
	return Status(Code::KeyError, "Couldn't find the right table");
  } else {
	std::shared_ptr<arrow::Table> table;
	std::shared_ptr<arrow::Table> left_table;
	std::shared_ptr<arrow::Table> right_table;

	left->ToArrowTable(left_table);
	right->ToArrowTable(right_table);
	arrow::Status status = join::joinTables(
		left_table,
		right_table,
		join_config,
		&table,
		cylon::ToArrowPool(left->ctx));
	if (status == arrow::Status::OK()) {
	  *out = std::make_shared<cylon::Table>(table, left->ctx);
	}
	return Status(static_cast<int>(status.code()), status.message());
  }
}

Status Table::ToArrowTable(std::shared_ptr<arrow::Table> &out) {
  out = table_;
  return Status::OK();
}

Status Table::DistributedJoin(std::shared_ptr<cylon::Table> &left,
							  std::shared_ptr<cylon::Table> &right,
							  cylon::join::config::JoinConfig join_config,
							  std::shared_ptr<cylon::Table> *out) {
  // check whether the world size is 1
  std::shared_ptr<cylon::CylonContext> ctx = left->ctx;
  if (ctx->GetWorldSize() == 1) {
	cylon::Status status = Table::Join(
		left,
		right,
		join_config,
		out);
	return status;
  }

  std::vector<int> right_hash_columns;
  right_hash_columns.push_back(join_config.GetRightColumnIdx());
  std::shared_ptr<arrow::Table> left_final_table;
  std::shared_ptr<arrow::Table> right_final_table;
  auto shuffle_status = ShuffleTwoTables(ctx,
										 left,
										 join_config.GetLeftColumnIdx(),
										 right,
										 join_config.GetRightColumnIdx(),
										 &left_final_table,
										 &right_final_table);
  if (shuffle_status.is_ok()) {
	// now do the local join
	std::shared_ptr<arrow::Table> table;
	arrow::Status status = join::joinTables(
		left_final_table,
		right_final_table,
		join_config,
		&table,
		cylon::ToArrowPool(ctx));
	*out = std::make_shared<cylon::Table>(table, ctx);
	return Status(static_cast<int>(status.code()), status.message());
  } else {
	return shuffle_status;
  }
}

Status Table::Select(const std::function<bool(cylon::Row)> &selector, std::shared_ptr<Table> &out) {
  // boolean builder to hold the mask
  arrow::BooleanBuilder boolean_builder(cylon::ToArrowPool(ctx));
  for (int64_t row_index = 0; row_index < Rows(); row_index++) {
	auto row = cylon::Row(table_, row_index);
	arrow::Status status = boolean_builder.Append(selector(row));
	if (!status.ok()) {
	  return Status(UnknownError, status.message());
	}
  }
  // building the mask
  std::shared_ptr<arrow::Array> mask;
  arrow::Status status = boolean_builder.Finish(&mask);
  if (!status.ok()) {
	return Status(UnknownError, status.message());
  }
  std::shared_ptr<arrow::Table> out_table;
  arrow::compute::FunctionContext func_ctx;
  status = arrow::compute::Filter(&func_ctx, *table_, *mask, &out_table);
  if (!status.ok()) {
	out = std::make_shared<cylon::Table>(out_table, this->ctx);
	return Status(UnknownError, status.message());
  }
  return Status::OK();
}

Status Table::Union(std::shared_ptr<Table> &first, std::shared_ptr<Table> &second,
					std::shared_ptr<Table> &out) {
  std::shared_ptr<arrow::Table> ltab = first->get_table();
  std::shared_ptr<arrow::Table> rtab = second->get_table();
  Status status = VerifyTableSchema(ltab, second->get_table());
  if (!status.is_ok()) return status;
  std::shared_ptr<arrow::Table> tables[2] = {ltab, second->get_table()};
  int64_t eq_calls = 0, hash_calls = 0;

  auto row_comp = RowComparator(first->ctx, tables, &eq_calls, &hash_calls);
  auto buckets_pre_alloc = (ltab->num_rows() + rtab->num_rows());
  LOG(INFO) << "Buckets : " << buckets_pre_alloc;
  std::unordered_set<std::pair<int8_t, int64_t>, RowComparator, RowComparator>
	  rows_set(buckets_pre_alloc, row_comp, row_comp);
  const int64_t max = std::max(ltab->num_rows(), rtab->num_rows());
  const int8_t table0 = 0;
  const int8_t table1 = 1;
  const int64_t print_threshold = max / 10;
  for (int64_t row = 0; row < max; ++row) {
	if (row < ltab->num_rows()) {
	  rows_set.insert(std::pair<int8_t, int64_t>(table0, row));
	}

	if (row < rtab->num_rows()) {
	  rows_set.insert(std::pair<int8_t, int64_t>(table1, row));
	}

	if (row % print_threshold == 0) {
	  LOG(INFO) << "Done " << (row + 1) * 100 / max << "%" << " N : "
				<< row << ", Eq : " << eq_calls << ", Hs : "
				<< hash_calls;
	}
  }

  std::shared_ptr<std::vector<int64_t>> indices_from_tabs[2] = {
	  std::make_shared<std::vector<int64_t>>(),
	  std::make_shared<std::vector<int64_t>>()
  };

  for (auto const &pr : rows_set) {
	indices_from_tabs[pr.first]->push_back(pr.second);
  }
  std::vector<std::shared_ptr<arrow::ChunkedArray>> final_data_arrays;
  // prepare final arrays
  for (int32_t col_idx = 0; col_idx < ltab->num_columns(); col_idx++) {
	arrow::ArrayVector array_vector;
	for (int tab_idx = 0; tab_idx < 2; tab_idx++) {
	  status = PrepareArray(first->ctx,
							tables[tab_idx],
							col_idx,
							indices_from_tabs[tab_idx],
							array_vector);

	  if (!status.is_ok()) return status;
	}
	final_data_arrays.push_back(std::make_shared<arrow::ChunkedArray>(array_vector));
  }
  // create final table
  std::shared_ptr<arrow::Table> table = arrow::Table::Make(ltab->schema(), final_data_arrays);
  auto merge_status = table->CombineChunks(cylon::ToArrowPool(first->ctx), &table);
  if (!merge_status.ok()) {
	return Status(static_cast<int>(merge_status.code()), merge_status.message());
  }
  out = std::make_shared<cylon::Table>(table, first->ctx);
  return Status::OK();
}

Status Table::Subtract(std::shared_ptr<Table> &first,
					   std::shared_ptr<Table> &second, std::shared_ptr<Table> &out) {
  std::shared_ptr<arrow::Table> ltab = first->get_table();
  std::shared_ptr<arrow::Table> rtab = second->get_table();
  Status status = VerifyTableSchema(ltab, rtab);
  if (!status.is_ok()) {
	return status;
  }
  std::shared_ptr<arrow::Table> tables[2] = {ltab, rtab};
  int64_t eq_calls = 0, hash_calls = 0;
  auto row_comp = RowComparator(first->ctx, tables, &eq_calls, &hash_calls);
  auto buckets_pre_alloc = ltab->num_rows();
  LOG(INFO) << "Buckets : " << buckets_pre_alloc;
  std::unordered_set<std::pair<int8_t, int64_t>, RowComparator, RowComparator>
	  left_row_set(buckets_pre_alloc, row_comp, row_comp);
  auto t1 = std::chrono::steady_clock::now();
  // first populate left table in the hash set
  int64_t print_offset = ltab->num_rows() / 4, next_print = print_offset;
  for (int64_t row = 0; row < ltab->num_rows(); ++row) {
	left_row_set.insert(std::pair<int8_t, int64_t>(0, row));

	if (row == next_print) {
	  LOG(INFO) << "Done " << (row + 1) * 100 / ltab->num_rows() << "%"
				<< " N : " << row << ", Eq : " << eq_calls
				<< ", Hs : " << hash_calls;
	  next_print += print_offset;
	}
  }
  // then remove matching rows using hash map comparator
  print_offset = rtab->num_rows() / 4;
  next_print = print_offset;
  for (int64_t row = 0; row < rtab->num_rows(); ++row) {
	// finds a matching row from left and erase it
	left_row_set.erase(std::pair<int8_t, int64_t>(1, row));
	if (row == next_print) {
	  LOG(INFO) << "Done " << (row + 1) * 100 / rtab->num_rows() << "%" << " N : "
				<< row << ", Eq : " << eq_calls
				<< ", Hs : " << hash_calls;
	  next_print += print_offset;
	}
  }

  auto t2 = std::chrono::steady_clock::now();
  LOG(INFO) << "Adding to Set took "
			<< std::chrono::duration_cast<std::chrono::milliseconds>(t2 - t1).count() << "ms";
  std::shared_ptr<std::vector<int64_t>> left_indices = std::make_shared<std::vector<int64_t>>();
  left_indices->reserve(left_row_set.size());  // reserve space for vec
  for (auto const &pr : left_row_set) {
	left_indices->push_back(pr.second);
  }
  std::vector<std::shared_ptr<arrow::ChunkedArray>> final_data_arrays;
  t1 = std::chrono::steady_clock::now();
  // prepare final arrays
  for (int32_t col_idx = 0; col_idx < ltab->num_columns(); col_idx++) {
	arrow::ArrayVector array_vector;
	status = PrepareArray(first->ctx, ltab, col_idx, left_indices, array_vector);
	if (!status.is_ok()) {
	  return status;
	}
	final_data_arrays.push_back(std::make_shared<arrow::ChunkedArray>(array_vector));
  }
  t2 = std::chrono::steady_clock::now();
  LOG(INFO) << "Final array preparation took "
			<< std::chrono::duration_cast<std::chrono::milliseconds>(t2 - t1).count()
			<< "ms";
  // create final table
  std::shared_ptr<arrow::Table> table = arrow::Table::Make(ltab->schema(), final_data_arrays);
  out = std::make_shared<cylon::Table>(table, first->ctx);
  return Status::OK();
}

Status Table::Intersect(std::shared_ptr<Table> &first,
						std::shared_ptr<Table> &second, std::shared_ptr<Table> &out) {
  std::shared_ptr<arrow::Table> ltab = first->get_table();
  std::shared_ptr<arrow::Table> rtab = second->get_table();
  Status status = VerifyTableSchema(ltab, rtab);
  if (!status.is_ok()) {
	return status;
  }
  std::shared_ptr<arrow::Table> tables[2] = {ltab, rtab};
  int64_t eq_calls = 0, hash_calls = 0;
  auto row_comp = RowComparator(first->ctx, tables, &eq_calls, &hash_calls);
  auto buckets_pre_alloc = (ltab->num_rows() + rtab->num_rows());
  LOG(INFO) << "Buckets : " << buckets_pre_alloc;
  std::unordered_set<std::pair<int8_t, int64_t>, RowComparator, RowComparator>
	  rows_set(buckets_pre_alloc, row_comp, row_comp);
  auto t1 = std::chrono::steady_clock::now();
  // first populate left table in the hash set
  int64_t print_offset = ltab->num_rows() / 4, next_print = print_offset;
  for (int64_t row = 0; row < ltab->num_rows(); ++row) {
	rows_set.insert(std::pair<int8_t, int64_t>(0, row));
	if (row == next_print) {
	  LOG(INFO) << "left done " << (row + 1) * 100 / ltab->num_rows() << "%" << " N : "
				<< row << ", Eq : " << eq_calls
				<< ", Hs : " << hash_calls;
	  next_print += print_offset;
	}
  }

  std::unordered_set<int64_t> left_indices_set(ltab->num_rows());
  // then add matching rows to the indices_from_tabs vector
  print_offset = rtab->num_rows() / 4;
  next_print = print_offset;
  for (int64_t row = 0; row < rtab->num_rows(); ++row) {
	auto matching_row_it = rows_set.find(std::pair<int8_t, int64_t>(1, row));
	if (matching_row_it != rows_set.end()) {
	  std::pair<int8_t, int64_t> matching_row = *matching_row_it;
	  left_indices_set.insert(matching_row.second);
	}
	if (row == next_print) {
	  LOG(INFO) << "right done " << (row + 1) * 100 / rtab->num_rows()
				<< "%" << " N : " << row << ", Eq : " << eq_calls
				<< ", Hs : " << hash_calls;
	  next_print += print_offset;
	}
  }
  // convert set to vector todo: find a better way to do this inplace!
  std::shared_ptr<std::vector<int64_t>> left_indices = std::make_shared<std::vector<int64_t>>();;
  left_indices->reserve(left_indices_set.size() / 2);
  left_indices->assign(left_indices_set.begin(), left_indices_set.end());
  left_indices->shrink_to_fit();
  auto t2 = std::chrono::steady_clock::now();
  LOG(INFO) << "Adding to Set took "
			<< std::chrono::duration_cast<std::chrono::milliseconds>(t2 - t1).count() << "ms";
  std::vector<std::shared_ptr<arrow::ChunkedArray>> final_data_arrays;
  t1 = std::chrono::steady_clock::now();
  // prepare final arrays
  for (int32_t col_idx = 0; col_idx < ltab->num_columns(); col_idx++) {
	arrow::ArrayVector array_vector;
	status = PrepareArray(first->ctx, ltab, col_idx, left_indices, array_vector);

	if (!status.is_ok()) return status;

	final_data_arrays.push_back(std::make_shared<arrow::ChunkedArray>(array_vector));
  }

  t2 = std::chrono::steady_clock::now();
  LOG(INFO) << "Final array preparation took "
			<< std::chrono::duration_cast<std::chrono::milliseconds>(t2 - t1).count()
			<< "ms";
  // create final table
  std::shared_ptr<arrow::Table> table = arrow::Table::Make(ltab->schema(), final_data_arrays);
  out = std::make_shared<cylon::Table>(table, first->ctx);
  return Status::OK();
}

typedef Status
(*LocalSetOperation)(std::shared_ptr<cylon::Table> &, std::shared_ptr<cylon::Table> &,
					 std::shared_ptr<cylon::Table> &);

Status DoDistributedSetOperation(std::shared_ptr<cylon::CylonContext> &ctx,
								 LocalSetOperation local_operation,
								 std::shared_ptr<cylon::Table> &table_left,
								 std::shared_ptr<cylon::Table> &table_right,
								 std::shared_ptr<cylon::Table> &out) {
  // extract the tables out
  auto left = table_left->get_table();
  auto right = table_right->get_table();

  Status status = VerifyTableSchema(left, right);
  if (!status.is_ok()) {
	return status;
  }

  if (ctx->GetWorldSize() < 2) {
	return local_operation(table_left, table_right, out);
  }

  std::vector<int32_t> hash_columns;
  hash_columns.reserve(left->num_columns());
  for (int kI = 0; kI < left->num_columns(); ++kI) {
	hash_columns.push_back(kI);
  }

  std::shared_ptr<arrow::Table> left_final_table;
  std::shared_ptr<arrow::Table> right_final_table;
  auto shuffle_status = ShuffleTwoTables(ctx,
										 table_left,
										 hash_columns,
										 table_right,
										 hash_columns,
										 &left_final_table,
										 &right_final_table);
  if (shuffle_status.is_ok()) {
	std::shared_ptr<cylon::Table> left_tab = std::make_shared<cylon::Table>(left_final_table, ctx);
	std::shared_ptr<cylon::Table> right_tab = std::make_shared<cylon::Table>(
		right_final_table, ctx);
	// now do the local union
	std::shared_ptr<arrow::Table> table;
	status = local_operation(left_tab, right_tab, out);
	return status;
  } else {
	return shuffle_status;
  }
}

Status Table::DistributedUnion(std::shared_ptr<Table> &left, std::shared_ptr<Table> &right,
							   std::shared_ptr<Table> &out) {
  return DoDistributedSetOperation(left->ctx, &Table::Union, left, right, out);
}

Status Table::DistributedSubtract(std::shared_ptr<Table> &left, std::shared_ptr<Table> &right,
								  std::shared_ptr<Table> &out) {
  return DoDistributedSetOperation(left->ctx, &Table::Subtract, left, right, out);
}

Status Table::DistributedIntersect(std::shared_ptr<Table> &left, std::shared_ptr<Table> &right,
								   std::shared_ptr<Table> &out) {
  return DoDistributedSetOperation(left->ctx, &Table::Intersect, left, right, out);
}

void Table::Clear() {
}

Table::~Table() {
  this->Clear();
}

void ReadCSVThread(const std::shared_ptr<CylonContext> &ctx, const std::string &path,
                   std::shared_ptr<cylon::Table> *table,
                   const cylon::io::config::CSVReadOptions &options,
                   const std::shared_ptr<std::promise<Status>> &status_promise) {
  std::shared_ptr<CylonContext> ctx_ = ctx; // make a copy of the shared ptr
  status_promise->set_value(Table::FromCSV(ctx_,
                                           path,
                                           *table,
                                           options));
}

Status Table::FromCSV(std::shared_ptr<cylon::CylonContext> &ctx, const std::vector<std::string> &paths,
					  const std::vector<std::shared_ptr<Table> *> &tableOuts,
					  io::config::CSVReadOptions options) {
  if (options.IsConcurrentFileReads()) {
	std::vector<std::pair<std::future<Status>, std::thread>> futures;
	futures.reserve(paths.size());
	for (uint64_t kI = 0; kI < paths.size(); ++kI) {
	  auto read_promise = std::make_shared<std::promise<Status>>();
//	  auto context = ctx.get();
	  futures.emplace_back(read_promise->get_future(),
						   std::thread(ReadCSVThread,
                                       ctx,
                                       paths[kI],
                                       tableOuts[kI],
                                       options,
                                       read_promise));
	}
	bool all_passed = true;
	for (auto &future : futures) {
	  auto status = future.first.get();
	  all_passed &= status.is_ok();
	  future.second.join();
	}
	return all_passed ? Status::OK() : Status(cylon::IOError, "Failed to read the csv files");
  } else {
	auto status = Status::OK();
	for (std::size_t kI = 0; kI < paths.size(); ++kI) {
	  status = Table::FromCSV(ctx, paths[kI], *tableOuts[kI], options);
	  if (!status.is_ok()) {
		return status;
	  }
	}
	return status;
  }
}

Status Table::Project(const std::vector<int64_t> &project_columns, std::shared_ptr<Table> &out) {
  std::vector<std::shared_ptr<arrow::Field>> schema_vector;
  std::vector<std::shared_ptr<arrow::ChunkedArray>> column_arrays;
  schema_vector.reserve(project_columns.size());

  for (auto const &col_index : project_columns) {
	schema_vector.push_back(table_->field(col_index));
	auto chunked_array = std::make_shared<arrow::ChunkedArray>(table_->column(col_index)->chunks());
	column_arrays.push_back(chunked_array);
  }

  auto schema = std::make_shared<arrow::Schema>(schema_vector);
  std::shared_ptr<arrow::Table> table = arrow::Table::Make(schema, column_arrays);
  out = std::make_shared<cylon::Table>(table, this->ctx);
  return Status::OK();
}

std::shared_ptr<cylon::CylonContext> Table::GetContext() {
  return this->ctx;
}

Status Table::PrintToOStream(
	int col1,
	int col2,
	int row1,
	int row2,
	std::ostream &out,
	char delimiter,
	bool use_custom_header,
	const std::vector<std::string> &headers) {
  auto table = table_;
  if (table != NULLPTR) {
	// print the headers
	if (use_custom_header) {
	  // check if the headers are valid
	  if (headers.size() != (uint64_t)table->num_columns()) {
		return Status(cylon::Code::IndexError,
					  "Provided headers doesn't match with the number of columns of the table. Given "
						  + std::to_string(headers.size()) + ", Expected "
						  + std::to_string(table->num_columns()));
	  }

	  for (int col = col1; col < col2; col++) {
		out << headers[col];
		if (col != col2 - 1) {
		  out << delimiter;
		} else {
		  out << std::endl;
		}
	  }
	}
	for (int row = row1; row < row2; row++) {
	  for (int col = col1; col < col2; col++) {
		auto column = table->column(col);
		int rowCount = 0;
		for (int chunk = 0; chunk < column->num_chunks(); chunk++) {
		  auto array = column->chunk(chunk);
		  if (rowCount <= row && rowCount + array->length() > row) {
			// print this array
			out << cylon::util::array_to_string(array, row - rowCount);
			if (col != col2 - 1) {
			  out << delimiter;
			}
			break;
		  }
		  rowCount += array->length();
		}
	  }
	  out << std::endl;
	}
  }
  return Status(Code::OK);
}

std::shared_ptr<arrow::Table> Table::get_table() {
  return table_;
}

bool Table::IsRetain() const {
  return retain_;
}

std::shared_ptr<Column> Table::GetColumn(int32_t index) const {
  return this->columns_.at(index);
}

std::vector<std::shared_ptr<cylon::Column>> Table::GetColumns() const {
  return this->columns_;
}

Status Table::Shuffle(shared_ptr<cylon::Table> &table,
                      const vector<int> &hash_columns,
                      std::shared_ptr<cylon::Table> &output) {
  auto ctx_ = table->GetContext();
  std::shared_ptr<arrow::Table> table_out;
  cylon::Status status;

  if (!(status = cylon::Shuffle(ctx_, table, hash_columns, ctx_->GetNextSequence(), &table_out)).is_ok()){
    LOG(FATAL) << "table shuffle failed!";
    return status;
  }

  return cylon::Table::FromArrowTable(ctx_, table_out, &output);
}
}  // namespace cylon<|MERGE_RESOLUTION|>--- conflicted
+++ resolved
@@ -467,8 +467,7 @@
   }
 }
 
-<<<<<<< HEAD
-Status Table::Sort(int sort_column, shared_ptr<cylon::Table> &out) {
+Status Table::Sort(int sort_column, std::shared_ptr<cylon::Table> &out) {
   std::shared_ptr<arrow::Table> sorted_table;
 
   arrow::Status status = cylon::util::SortTable(this->table_, sort_column, &sorted_table,
@@ -478,33 +477,6 @@
   } else {
     return Status(static_cast<int>(status.code()), status.message());
   }
-=======
-Status Table::Sort(int sort_column, std::shared_ptr<cylon::Table> &out) {
-  auto col = table_->column(sort_column)->chunk(0);
-  std::shared_ptr<arrow::Array> indexSorts;
-  arrow::Status status = SortIndices(cylon::ToArrowPool(ctx), col, &indexSorts);
-
-  if (status != arrow::Status::OK()) {
-	LOG(FATAL) << "Failed when sorting table to indices. " << status.ToString();
-	return Status(static_cast<int>(status.code()), status.message());
-  }
-
-  std::vector<std::shared_ptr<arrow::Array>> data_arrays;
-  for (auto &column : table_->columns()) {
-	std::shared_ptr<arrow::Array> destination_col_array;
-	status = cylon::util::copy_array_by_indices(nullptr, column->chunk(0),
-												&destination_col_array, cylon::ToArrowPool(ctx));
-	if (status != arrow::Status::OK()) {
-	  LOG(FATAL) << "Failed while copying a column to the final table from left table. "
-				 << status.ToString();
-	  return Status(static_cast<int>(status.code()), status.message());
-	}
-	data_arrays.push_back(destination_col_array);
-  }
-  // we need to put this to a new place
-  std::shared_ptr<arrow::Table> sortedTable = arrow::Table::Make(table_->schema(), data_arrays);
-  return Status::OK();
->>>>>>> 02dfa6ed
 }
 
 Status Table::HashPartition(const std::vector<int> &hash_columns, int no_of_partitions,
@@ -1102,8 +1074,8 @@
   return this->columns_;
 }
 
-Status Table::Shuffle(shared_ptr<cylon::Table> &table,
-                      const vector<int> &hash_columns,
+Status Table::Shuffle(std::shared_ptr<cylon::Table> &table,
+                      const std::vector<int> &hash_columns,
                       std::shared_ptr<cylon::Table> &output) {
   auto ctx_ = table->GetContext();
   std::shared_ptr<arrow::Table> table_out;
