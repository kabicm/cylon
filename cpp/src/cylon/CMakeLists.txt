--- conflicted
+++ resolved
@@ -86,11 +86,7 @@
         arrow/arrow_builder.cpp
         compute/aggregates.hpp
         compute/aggregates.cpp
-<<<<<<< HEAD
-        net/sync_channel.hpp
-=======
         net/comm_operations.hpp
->>>>>>> 19d306a3
         net/mpi/mpi_operations.cpp
         net/mpi/mpi_operations.hpp
         )
