/*
 * Licensed under the Apache License, Version 2.0 (the "License");
 * you may not use this file except in compliance with the License.
 * You may obtain a copy of the License at
 *
 * http://www.apache.org/licenses/LICENSE-2.0
 *
 * Unless required by applicable law or agreed to in writing, software
 * distributed under the License is distributed on an "AS IS" BASIS,
 * WITHOUT WARRANTIES OR CONDITIONS OF ANY KIND, either express or implied.
 * See the License for the specific language governing permissions and
 * limitations under the License.
 */
#include <glog/logging.h>

#include <utility>
#include <vector>
#include <string>
#include <memory>

#include "arrow_all_to_all.hpp"
<<<<<<< HEAD
#include "../ctx/arrow_memory_pool_utils.hpp"
=======
>>>>>>> 67f41688

namespace cylon {
ArrowAllToAll::ArrowAllToAll(std::shared_ptr<cylon::CylonContext> &ctx,
                             const std::vector<int> &source,
                             const std::vector<int> &targets,
                             int edgeId,
                             std::shared_ptr<ArrowCallback> callback,
                             std::shared_ptr<arrow::Schema> schema) {
  targets_ = targets;
  srcs_ = source;
  recv_callback_ = std::move(callback);
  schema_ = std::move(schema);
  receivedBuffers_ = 0;
  workerId_ = ctx->GetRank();
  pool_ = cylon::ToArrowPool(ctx);
  completed_ = false;
  finishCalled_ = false;
  allocator_ = new ArrowAllocator(pool_);

  // we need to pass the correct arguments
  all_ = std::make_shared<AllToAll>(ctx, source, targets, edgeId, this, allocator_);

  // add the trackers for sending
  for (auto t : targets) {
<<<<<<< HEAD
    inputs_.insert(std::pair<int, std::shared_ptr<PendingSendTable>>(t,
                                                                     std::make_shared<PendingSendTable>()));
  }

  for (auto t : source) {
    receives_.insert(std::pair<int, std::shared_ptr<PendingReceiveTable>>(t,
                                                                          std::make_shared<PendingReceiveTable>()));
=======
	inputs_.insert(std::pair<int, std::shared_ptr<PendingSendTable>>(t,
																	 std::make_shared<PendingSendTable>()));
  }

  for (auto t : source) {
	receives_.insert(std::pair<int, std::shared_ptr<PendingReceiveTable>>(t,
																		  std::make_shared<PendingReceiveTable>()));
>>>>>>> 67f41688
  }
}

int ArrowAllToAll::insert(const std::shared_ptr<arrow::Table> &arrow, int32_t target) {
  return insert(arrow, target, -1);
}

int ArrowAllToAll::insert(shared_ptr<arrow::Table> arrow, int32_t target, int32_t reference) {
  // todo: check weather we have enough memory
  // lets save the table into pending and move on
  std::shared_ptr<PendingSendTable> st = inputs_[target];
  st->pending.push(std::make_pair(arrow, reference));
  return 1;
}

bool ArrowAllToAll::isComplete() {
  if (completed_) {
	return true;
  }
  bool isAllEmpty = true;
  // we need to send the buffers
<<<<<<< HEAD
  for (const auto &t : inputs_) {
    if (t.second->status == ARROW_HEADER_INIT) {
      if (!t.second->pending.empty()) {
        t.second->currentTable = t.second->pending.front();
        t.second->pending.pop();
        t.second->status = ARROW_HEADER_COLUMN_CONTINUE;
      }
    }

    if (t.second->status == ARROW_HEADER_COLUMN_CONTINUE) {
      int noOfColumns = t.second->currentTable.first->columns().size();
      bool canContinue = true;
      while (t.second->columnIndex < noOfColumns && canContinue) {
        std::shared_ptr<arrow::ChunkedArray> cArr = t.second->currentTable.first->column(
            t.second->columnIndex);

        uint64_t size = cArr->chunks().size();
        while (static_cast<size_t>(t.second->arrayIndex) < size && canContinue) {
          std::shared_ptr<arrow::Array> arr = cArr->chunk(t.second->arrayIndex);

          std::shared_ptr<arrow::ArrayData> data = arr->data();
          while (static_cast<size_t>(t.second->bufferIndex) < data->buffers.size()) {
            std::shared_ptr<arrow::Buffer> buf = data->buffers[t.second->bufferIndex];
            int hdr[6];
            hdr[0] = t.second->columnIndex;
            hdr[1] = t.second->bufferIndex;
            hdr[2] = data->buffers.size();
            hdr[3] = cArr->chunks().size();
            hdr[4] = data->length;
            hdr[5] = t.second->currentTable.second;
            // lets send this buffer, we need to send the length at this point
            bool accept = all_->insert(buf->mutable_data(),
                                       static_cast<int>(buf->size()), t.first, hdr, 6);
            if (!accept) {
              canContinue = false;
              break;
            }
            t.second->bufferIndex++;
          }
          // if we can continue, that means we are finished with this array
          if (canContinue) {
            t.second->bufferIndex = 0;
            t.second->arrayIndex++;
          }
        }
        // if we can continue, that means we are finished with this column
        if (canContinue) {
          t.second->arrayIndex = 0;
          t.second->columnIndex++;
        }
      }

      // if we are at this stage, we have sent everything for this , so lets resets
      if (canContinue) {
        t.second->columnIndex = 0;
        t.second->arrayIndex = 0;
        t.second->bufferIndex = 0;
        // we are done with this target, for this call
        t.second->status = ARROW_HEADER_INIT;
      }
    }

    if (!t.second->pending.empty() || t.second->status == ARROW_HEADER_COLUMN_CONTINUE) {
      isAllEmpty = false;
    }
=======
  for (auto &t : inputs_) {
	if (t.second->status == ARROW_HEADER_INIT) {
	  if (!t.second->pending.empty()) {
		t.second->currentTable = t.second->pending.front();
		t.second->pending.pop();
		t.second->status = ARROW_HEADER_COLUMN_CONTINUE;
	  }
	}

	if (t.second->status == ARROW_HEADER_COLUMN_CONTINUE) {
	  int noOfColumns = t.second->currentTable->columns().size();
	  bool canContinue = true;
	  while (t.second->columnIndex < noOfColumns && canContinue) {
		std::shared_ptr<arrow::ChunkedArray> cArr = t.second->currentTable->column(
			t.second->columnIndex);

		uint64_t size = cArr->chunks().size();
		while (static_cast<size_t>(t.second->arrayIndex) < size && canContinue) {
		  std::shared_ptr<arrow::Array> arr = cArr->chunk(t.second->arrayIndex);

		  std::shared_ptr<arrow::ArrayData> data = arr->data();
		  while (static_cast<size_t>(t.second->bufferIndex) < data->buffers.size()) {
			std::shared_ptr<arrow::Buffer> buf = data->buffers[t.second->bufferIndex];
			int hdr[5];
			hdr[0] = t.second->columnIndex;
			hdr[1] = t.second->bufferIndex;
			hdr[2] = data->buffers.size();
			hdr[3] = cArr->chunks().size();
			hdr[4] = data->length;
			// lets send this buffer, we need to send the length at this point
			bool accept = all_->insert(buf->mutable_data(),
									   static_cast<int>(buf->size()), t.first, hdr, 5);
			if (!accept) {
			  canContinue = false;
			  break;
			}
			t.second->bufferIndex++;
		  }
		  // if we can continue, that means we are finished with this array
		  if (canContinue) {
			t.second->bufferIndex = 0;
			t.second->arrayIndex++;
		  }
		}
		// if we can continue, that means we are finished with this column
		if (canContinue) {
		  t.second->arrayIndex = 0;
		  t.second->columnIndex++;
		}
	  }

	  // if we are at this stage, we have sent everything for this , so lets resets
	  if (canContinue) {
		t.second->columnIndex = 0;
		t.second->arrayIndex = 0;
		t.second->bufferIndex = 0;
		// we are done with this target, for this call
		t.second->status = ARROW_HEADER_INIT;
	  }
	}

	if (!t.second->pending.empty() || t.second->status == ARROW_HEADER_COLUMN_CONTINUE) {
	  isAllEmpty = false;
	}
>>>>>>> 67f41688
  }

  if (isAllEmpty && finished && !finishCalled_) {
	all_->finish();
	finishCalled_ = true;
  }

  // if completed gets true, we will never reach this point
  completed_ = isAllEmpty && all_->isComplete() && finishedSources_.size() == srcs_.size();
  return completed_;
}

void ArrowAllToAll::finish() {
  finished = true;
}

void ArrowAllToAll::close() {
  // clear the input map
  inputs_.clear();
  // call close on the underlying allto all
  all_->close();

  delete allocator_;
}

void debug(int thisWorker, std::string &msg) {
  if (thisWorker == -1) {
    LOG(INFO) << msg;
  }
}

bool ArrowAllToAll::onReceive(int source, std::shared_ptr<Buffer> buffer, int length) {
  std::shared_ptr<PendingReceiveTable> table = receives_[source];
  receivedBuffers_++;
  // create the buffer hosting the value
  std::shared_ptr<arrow::Buffer> buf = std::dynamic_pointer_cast<ArrowBuffer>(buffer)->getBuf();
  table->buffers.push_back(buf);
  // now check weather we have the expected number of buffers received
  if (table->noBuffers == table->bufferIndex + 1) {
<<<<<<< HEAD
    // okay we are done with this array
    std::shared_ptr<arrow::ArrayData> data = arrow::ArrayData::Make(
        schema_->field(table->columnIndex)->type(), table->length, table->buffers);
    // clears the buffers
    table->buffers.clear();
    // create an array
    std::shared_ptr<arrow::Array> array = arrow::MakeArray(data);
    table->arrays.push_back(array);

    // we have received all the arrays of the chunk array
    if (table->arrays.size() == static_cast<size_t>(table->noArray)) {
      std::shared_ptr<arrow::ChunkedArray> chunkedArray = std::make_shared<arrow::ChunkedArray>(
          table->arrays, schema_->field(table->columnIndex)->type());
      // clear the arrays
      table->arrays.clear();
      table->currentArrays.push_back(chunkedArray);
      if (table->currentArrays.size() == static_cast<size_t>(schema_->num_fields())) {
        // now we can create the table
        std::shared_ptr<arrow::Table> tablePtr = arrow::Table::Make(schema_, table->currentArrays);
        // clear the current array
        table->currentArrays.clear();
        recv_callback_->onReceive(source, tablePtr, table->reference);
      }
    }
=======
	// okay we are done with this array
	std::shared_ptr<arrow::ArrayData> data = arrow::ArrayData::Make(
		schema_->field(table->columnIndex)->type(), table->length, table->buffers);
	// clears the buffers
	table->buffers.clear();
	// create an array
	std::shared_ptr<arrow::Array> array = arrow::MakeArray(data);
	table->arrays.push_back(array);

	// we have received all the arrays of the chunk array
	if (table->arrays.size() == static_cast<size_t>(table->noArray)) {
	  std::shared_ptr<arrow::ChunkedArray> chunkedArray = std::make_shared<arrow::ChunkedArray>(
		  table->arrays, schema_->field(table->columnIndex)->type());
	  // clear the arrays
	  table->arrays.clear();
	  table->currentArrays.push_back(chunkedArray);
	  if (table->currentArrays.size() == static_cast<size_t>(schema_->num_fields())) {
		// now we can create the table
		std::shared_ptr<arrow::Table> tablePtr = arrow::Table::Make(schema_, table->currentArrays);
		// clear the current array
		table->currentArrays.clear();
		recv_callback_->onReceive(source, tablePtr);
	  }
	}
>>>>>>> 67f41688
  }

  return true;
}

bool ArrowAllToAll::onReceiveHeader(int source, int fin, int *buffer, int length) {
  if (!fin) {
<<<<<<< HEAD
    if (length != 6) {
      LOG(FATAL) << "Incorrect length on header, expected 5 ints got " << length;
      return false;
    }

    std::shared_ptr<PendingReceiveTable> table = receives_[source];
    table->columnIndex = buffer[0];
    table->bufferIndex = buffer[1];
    table->noBuffers = buffer[2];
    table->noArray = buffer[3];
    table->length = buffer[4];
    table->reference = buffer[5];
=======
	if (length != 5) {
	  LOG(FATAL) << "Incorrect length on header, expected 5 ints got " << length;
	  return false;
	}

	std::shared_ptr<PendingReceiveTable> table = receives_[source];
	table->columnIndex = buffer[0];
	table->bufferIndex = buffer[1];
	table->noBuffers = buffer[2];
	table->noArray = buffer[3];
	table->length = buffer[4];
>>>>>>> 67f41688
  } else {
	finishedSources_.push_back(source);
  }
  return true;
}

bool ArrowAllToAll::onSendComplete(int target, void *buffer, int length) {
//    pool_->Free((uint8_t *)buffer, length);
  return false;
}

Status ArrowAllocator::Allocate(int64_t length, std::shared_ptr<Buffer> *buffer) {
  std::shared_ptr<arrow::Buffer> buf;
  arrow::Status status = arrow::AllocateBuffer(pool, length, &buf);
  if (status != arrow::Status::OK()) {
	return Status(static_cast<int>(status.code()), status.message());
  }
  *buffer = std::make_shared<ArrowBuffer>(buf);
  return Status::OK();
}

ArrowAllocator::ArrowAllocator(arrow::MemoryPool *pool) : pool(pool) {}

ArrowAllocator::~ArrowAllocator() = default;

int64_t ArrowBuffer::GetLength() {
  return 0;
}

uint8_t *ArrowBuffer::GetByteBuffer() {
  return buf->mutable_data();
}

ArrowBuffer::ArrowBuffer(std::shared_ptr<arrow::Buffer> buf) : buf(std::move(buf)) {}

std::shared_ptr<arrow::Buffer> ArrowBuffer::getBuf() const {
  return buf;
}
}  // namespace cylon<|MERGE_RESOLUTION|>--- conflicted
+++ resolved
@@ -19,11 +19,7 @@
 #include <memory>
 
 #include "arrow_all_to_all.hpp"
-<<<<<<< HEAD
 #include "../ctx/arrow_memory_pool_utils.hpp"
-=======
->>>>>>> 67f41688
-
 namespace cylon {
 ArrowAllToAll::ArrowAllToAll(std::shared_ptr<cylon::CylonContext> &ctx,
                              const std::vector<int> &source,
@@ -47,7 +43,6 @@
 
   // add the trackers for sending
   for (auto t : targets) {
-<<<<<<< HEAD
     inputs_.insert(std::pair<int, std::shared_ptr<PendingSendTable>>(t,
                                                                      std::make_shared<PendingSendTable>()));
   }
@@ -55,15 +50,6 @@
   for (auto t : source) {
     receives_.insert(std::pair<int, std::shared_ptr<PendingReceiveTable>>(t,
                                                                           std::make_shared<PendingReceiveTable>()));
-=======
-	inputs_.insert(std::pair<int, std::shared_ptr<PendingSendTable>>(t,
-																	 std::make_shared<PendingSendTable>()));
-  }
-
-  for (auto t : source) {
-	receives_.insert(std::pair<int, std::shared_ptr<PendingReceiveTable>>(t,
-																		  std::make_shared<PendingReceiveTable>()));
->>>>>>> 67f41688
   }
 }
 
@@ -71,7 +57,7 @@
   return insert(arrow, target, -1);
 }
 
-int ArrowAllToAll::insert(shared_ptr<arrow::Table> arrow, int32_t target, int32_t reference) {
+int ArrowAllToAll::insert(std::shared_ptr<arrow::Table> arrow, int32_t target, int32_t reference) {
   // todo: check weather we have enough memory
   // lets save the table into pending and move on
   std::shared_ptr<PendingSendTable> st = inputs_[target];
@@ -81,11 +67,10 @@
 
 bool ArrowAllToAll::isComplete() {
   if (completed_) {
-	return true;
+    return true;
   }
   bool isAllEmpty = true;
   // we need to send the buffers
-<<<<<<< HEAD
   for (const auto &t : inputs_) {
     if (t.second->status == ARROW_HEADER_INIT) {
       if (!t.second->pending.empty()) {
@@ -151,77 +136,11 @@
     if (!t.second->pending.empty() || t.second->status == ARROW_HEADER_COLUMN_CONTINUE) {
       isAllEmpty = false;
     }
-=======
-  for (auto &t : inputs_) {
-	if (t.second->status == ARROW_HEADER_INIT) {
-	  if (!t.second->pending.empty()) {
-		t.second->currentTable = t.second->pending.front();
-		t.second->pending.pop();
-		t.second->status = ARROW_HEADER_COLUMN_CONTINUE;
-	  }
-	}
-
-	if (t.second->status == ARROW_HEADER_COLUMN_CONTINUE) {
-	  int noOfColumns = t.second->currentTable->columns().size();
-	  bool canContinue = true;
-	  while (t.second->columnIndex < noOfColumns && canContinue) {
-		std::shared_ptr<arrow::ChunkedArray> cArr = t.second->currentTable->column(
-			t.second->columnIndex);
-
-		uint64_t size = cArr->chunks().size();
-		while (static_cast<size_t>(t.second->arrayIndex) < size && canContinue) {
-		  std::shared_ptr<arrow::Array> arr = cArr->chunk(t.second->arrayIndex);
-
-		  std::shared_ptr<arrow::ArrayData> data = arr->data();
-		  while (static_cast<size_t>(t.second->bufferIndex) < data->buffers.size()) {
-			std::shared_ptr<arrow::Buffer> buf = data->buffers[t.second->bufferIndex];
-			int hdr[5];
-			hdr[0] = t.second->columnIndex;
-			hdr[1] = t.second->bufferIndex;
-			hdr[2] = data->buffers.size();
-			hdr[3] = cArr->chunks().size();
-			hdr[4] = data->length;
-			// lets send this buffer, we need to send the length at this point
-			bool accept = all_->insert(buf->mutable_data(),
-									   static_cast<int>(buf->size()), t.first, hdr, 5);
-			if (!accept) {
-			  canContinue = false;
-			  break;
-			}
-			t.second->bufferIndex++;
-		  }
-		  // if we can continue, that means we are finished with this array
-		  if (canContinue) {
-			t.second->bufferIndex = 0;
-			t.second->arrayIndex++;
-		  }
-		}
-		// if we can continue, that means we are finished with this column
-		if (canContinue) {
-		  t.second->arrayIndex = 0;
-		  t.second->columnIndex++;
-		}
-	  }
-
-	  // if we are at this stage, we have sent everything for this , so lets resets
-	  if (canContinue) {
-		t.second->columnIndex = 0;
-		t.second->arrayIndex = 0;
-		t.second->bufferIndex = 0;
-		// we are done with this target, for this call
-		t.second->status = ARROW_HEADER_INIT;
-	  }
-	}
-
-	if (!t.second->pending.empty() || t.second->status == ARROW_HEADER_COLUMN_CONTINUE) {
-	  isAllEmpty = false;
-	}
->>>>>>> 67f41688
   }
 
   if (isAllEmpty && finished && !finishCalled_) {
-	all_->finish();
-	finishCalled_ = true;
+    all_->finish();
+    finishCalled_ = true;
   }
 
   // if completed gets true, we will never reach this point
@@ -256,7 +175,6 @@
   table->buffers.push_back(buf);
   // now check weather we have the expected number of buffers received
   if (table->noBuffers == table->bufferIndex + 1) {
-<<<<<<< HEAD
     // okay we are done with this array
     std::shared_ptr<arrow::ArrayData> data = arrow::ArrayData::Make(
         schema_->field(table->columnIndex)->type(), table->length, table->buffers);
@@ -281,32 +199,6 @@
         recv_callback_->onReceive(source, tablePtr, table->reference);
       }
     }
-=======
-	// okay we are done with this array
-	std::shared_ptr<arrow::ArrayData> data = arrow::ArrayData::Make(
-		schema_->field(table->columnIndex)->type(), table->length, table->buffers);
-	// clears the buffers
-	table->buffers.clear();
-	// create an array
-	std::shared_ptr<arrow::Array> array = arrow::MakeArray(data);
-	table->arrays.push_back(array);
-
-	// we have received all the arrays of the chunk array
-	if (table->arrays.size() == static_cast<size_t>(table->noArray)) {
-	  std::shared_ptr<arrow::ChunkedArray> chunkedArray = std::make_shared<arrow::ChunkedArray>(
-		  table->arrays, schema_->field(table->columnIndex)->type());
-	  // clear the arrays
-	  table->arrays.clear();
-	  table->currentArrays.push_back(chunkedArray);
-	  if (table->currentArrays.size() == static_cast<size_t>(schema_->num_fields())) {
-		// now we can create the table
-		std::shared_ptr<arrow::Table> tablePtr = arrow::Table::Make(schema_, table->currentArrays);
-		// clear the current array
-		table->currentArrays.clear();
-		recv_callback_->onReceive(source, tablePtr);
-	  }
-	}
->>>>>>> 67f41688
   }
 
   return true;
@@ -314,7 +206,6 @@
 
 bool ArrowAllToAll::onReceiveHeader(int source, int fin, int *buffer, int length) {
   if (!fin) {
-<<<<<<< HEAD
     if (length != 6) {
       LOG(FATAL) << "Incorrect length on header, expected 5 ints got " << length;
       return false;
@@ -327,21 +218,8 @@
     table->noArray = buffer[3];
     table->length = buffer[4];
     table->reference = buffer[5];
-=======
-	if (length != 5) {
-	  LOG(FATAL) << "Incorrect length on header, expected 5 ints got " << length;
-	  return false;
-	}
-
-	std::shared_ptr<PendingReceiveTable> table = receives_[source];
-	table->columnIndex = buffer[0];
-	table->bufferIndex = buffer[1];
-	table->noBuffers = buffer[2];
-	table->noArray = buffer[3];
-	table->length = buffer[4];
->>>>>>> 67f41688
   } else {
-	finishedSources_.push_back(source);
+    finishedSources_.push_back(source);
   }
   return true;
 }
@@ -355,7 +233,7 @@
   std::shared_ptr<arrow::Buffer> buf;
   arrow::Status status = arrow::AllocateBuffer(pool, length, &buf);
   if (status != arrow::Status::OK()) {
-	return Status(static_cast<int>(status.code()), status.message());
+    return Status(static_cast<int>(status.code()), status.message());
   }
   *buffer = std::make_shared<ArrowBuffer>(buf);
   return Status::OK();
