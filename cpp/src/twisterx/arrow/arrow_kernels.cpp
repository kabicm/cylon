#include "arrow_kernels.hpp"

namespace twisterx {
arrow::Status CreateSplitter(std::shared_ptr<arrow::DataType>& type,
                   arrow::MemoryPool* pool,
                   std::unique_ptr<ArrowArraySplitKernel>* out) {
  ArrowArraySplitKernel* kernel;
  switch (type->id()) {
    case arrow::Type::UINT8:
      kernel = new UInt8ArraySplitter(type, pool);
      break;
    case arrow::Type::INT8:
      kernel = new Int8ArraySplitter(type, pool);
      break;
    case arrow::Type::UINT16:
      kernel = new UInt16ArraySplitter(type, pool);
      break;
    case arrow::Type::INT16:
      kernel = new Int16ArraySplitter(type, pool);
      break;
    case arrow::Type::UINT32:
      kernel = new UInt32ArraySplitter(type, pool);
      break;
    case arrow::Type::INT32:
      kernel = new Int32ArraySplitter(type, pool);
      break;
    case arrow::Type::UINT64:
      kernel = new UInt64ArraySplitter(type, pool);
      break;
    case arrow::Type::INT64:
      kernel = new Int64ArraySplitter(type, pool);
      break;
    case arrow::Type::FLOAT:
      kernel = new FloatArraySplitter(type, pool);
      break;
    case arrow::Type::DOUBLE:
      kernel = new DoubleArraySplitter(type, pool);
      break;
    case arrow::Type::FIXED_SIZE_BINARY:
      kernel = new FixedBinaryArraySplitKernel(type, pool);
      break;
    case arrow::Type::BINARY:
      kernel = new BinaryArraySplitKernel(type, pool);
      break;
    default:
<<<<<<< HEAD
      //LOG(FATAL) << "Un-known type";
      return -1;
=======
      LOG(FATAL) << "Un-known type";
      return arrow::Status::NotImplemented("This type not implemented");
>>>>>>> 03e5a909
  }
  out->reset(kernel);
  return arrow::Status::OK();
}

int FixedBinaryArraySplitKernel::Split(std::shared_ptr<arrow::Array> &values,
                                       const std::vector<int64_t>& partitions,
                                       const std::vector<int32_t> &targets,
                                       std::unordered_map<int, std::shared_ptr<arrow::Array> > &out) {
  auto reader =
      std::static_pointer_cast<arrow::FixedSizeBinaryArray>(values);
  std::unordered_map<int, std::shared_ptr<arrow::FixedSizeBinaryBuilder>> builders;

  for (int it : targets) {
    std::shared_ptr<arrow::FixedSizeBinaryBuilder> b = std::make_shared<arrow::FixedSizeBinaryBuilder>(type_, pool_);
    builders.insert(std::pair<int, std::shared_ptr<arrow::FixedSizeBinaryBuilder>>(it, b));
  }

  for (size_t i = 0; i < partitions.size(); i++) {
    std::shared_ptr<arrow::FixedSizeBinaryBuilder> b = builders[partitions.at(i)];
    if (b->Append(reader->Value(i)) != arrow::Status::OK()) {
      //LOG(FATAL) << "Failed to merge";
      return -1;
    }
  }

  for (int it : targets) {
    std::shared_ptr<arrow::FixedSizeBinaryBuilder> b = builders[it];
    std::shared_ptr<arrow::Array> array;
    if (b->Finish(&array) != arrow::Status::OK()) {
      //LOG(FATAL) << "Failed to merge";
      return -1;
    }
    out.insert(std::pair<int, std::shared_ptr<arrow::Array>>(it, array));
  }
  return 0;
}

int BinaryArraySplitKernel::Split(std::shared_ptr<arrow::Array> &values,
                                  const std::vector<int64_t>& partitions,
                                  const std::vector<int32_t> &targets,
                                  std::unordered_map<int, std::shared_ptr<arrow::Array> > &out) {
  auto reader =
      std::static_pointer_cast<arrow::BinaryArray>(values);
  std::unordered_map<int, std::shared_ptr<arrow::BinaryBuilder>> builders;

  for (int it : targets) {
    std::shared_ptr<arrow::BinaryBuilder> b = std::make_shared<arrow::BinaryBuilder>(type_, pool_);
    builders.insert(std::pair<int, std::shared_ptr<arrow::BinaryBuilder>>(it, b));
  }

  for (size_t i = 0; i < partitions.size(); i++) {
    std::shared_ptr<arrow::BinaryBuilder> b = builders[partitions.at(i)];
    int length = 0;
    const uint8_t *value = reader->GetValue(i, &length);
    if (b->Append(value, length) != arrow::Status::OK()) {
      //LOG(FATAL) << "Failed to merge";
      return -1;
    }
  }

  for (int  it : targets) {
    std::shared_ptr<arrow::BinaryBuilder> b = builders[it];
    std::shared_ptr<arrow::Array> array;
    if (b->Finish(&array) != arrow::Status::OK()) {
      //LOG(FATAL) << "Failed to merge";
      return -1;
    }
    out.insert(std::pair<int, std::shared_ptr<arrow::Array>>(it, array));
  }
  return 0;
}

class ArrowStringSortKernel : public ArrowArraySortKernel {
public:
  explicit ArrowStringSortKernel(std::shared_ptr<arrow::DataType> type,
                                 arrow::MemoryPool* pool) :
      ArrowArraySortKernel(type, pool) {}

  int Sort(std::shared_ptr<arrow::Array> values,
           std::shared_ptr<arrow::Array>* offsets) override {
    auto array = std::static_pointer_cast<arrow::StringArray>(values);
    std::shared_ptr<arrow::Buffer> indices_buf;
    int64_t buf_size = values->length() * sizeof(uint64_t);
    arrow::Status status = AllocateBuffer(arrow::default_memory_pool(), buf_size + 1, &indices_buf);
    if (status != arrow::Status::OK()) {
      //LOG(FATAL) << "Failed to allocate sort indices - " << status.message();
      return -1;
    }
    auto *indices_begin = reinterpret_cast<int64_t *>(indices_buf->mutable_data());
    for (int64_t i = 0; i < values->length(); i++) {
      indices_begin[i] = i;
    }
    int64_t *indices_end = indices_begin + values->length();
    std::sort(indices_begin, indices_end, [array](uint64_t left, uint64_t right) {
      return array->GetView(left).compare(array->GetView(right));
    });
    *offsets = std::make_shared<arrow::UInt64Array>(values->length(), indices_buf);
    return 0;
  }
};

class ArrowBinarySortKernel : public ArrowArraySortKernel {
public:
  explicit ArrowBinarySortKernel(std::shared_ptr<arrow::DataType> type,
                                 arrow::MemoryPool* pool) :
      ArrowArraySortKernel(type, pool) {}

  int Sort(std::shared_ptr<arrow::Array> values,
           std::shared_ptr<arrow::Array>* offsets) override {
    auto array = std::static_pointer_cast<arrow::BinaryArray>(values);
    std::shared_ptr<arrow::Buffer> indices_buf;
    int64_t buf_size = values->length() * sizeof(uint64_t);
    arrow::Status status = AllocateBuffer(arrow::default_memory_pool(), buf_size + 1, &indices_buf);
    if (status != arrow::Status::OK()) {
      //LOG(FATAL) << "Failed to allocate sort indices - " << status.message();
      return -1;
    }
    auto *indices_begin = reinterpret_cast<int64_t *>(indices_buf->mutable_data());
    for (int64_t i = 0; i < values->length(); i++) {
      indices_begin[i] = i;
    }
    int64_t *indices_end = indices_begin + values->length();
    std::sort(indices_begin, indices_end, [array](uint64_t left, uint64_t right) {
      return array->GetView(left).compare(array->GetView(right));
    });
    *offsets = std::make_shared<arrow::UInt64Array>(values->length(), indices_buf);
    return 0;
  }
};

int CreateSorter(std::shared_ptr<arrow::DataType> type,
                       arrow::MemoryPool* pool,
                       std::unique_ptr<ArrowArraySortKernel>* out) {
  ArrowArraySortKernel* kernel;
  switch (type->id()) {
    case arrow::Type::UINT8:
      kernel = new UInt8ArraySorter(type, pool);
      break;
    case arrow::Type::INT8:
      kernel = new Int8ArraySorter(type, pool);
      break;
    case arrow::Type::UINT16:
      kernel = new UInt16ArraySorter(type, pool);
      break;
    case arrow::Type::INT16:
      kernel = new Int16ArraySorter(type, pool);
      break;
    case arrow::Type::UINT32:
      kernel = new UInt32ArraySorter(type, pool);
      break;
    case arrow::Type::INT32:
      kernel = new Int32ArraySorter(type, pool);
      break;
    case arrow::Type::UINT64:
      kernel = new UInt64ArraySorter(type, pool);
      break;
    case arrow::Type::INT64:
      kernel = new Int64ArraySorter(type, pool);
      break;
    case arrow::Type::FLOAT:
      kernel = new FloatArraySorter(type, pool);
      break;
    case arrow::Type::DOUBLE:
      kernel = new DoubleArraySorter(type, pool);
      break;
    case arrow::Type::STRING:
      kernel = new ArrowStringSortKernel(type, pool);
      break;
    case arrow::Type::BINARY:
      kernel = new ArrowBinarySortKernel(type, pool);
      break;
    case arrow::Type::FIXED_SIZE_BINARY:
      kernel = new ArrowBinarySortKernel(type, pool);
      break;
    default:
      //LOG(FATAL) << "Un-known type";
      return -1;
  }
  out->reset(kernel);
  return 0;
}

arrow::Status SortIndices(arrow::MemoryPool *memory_pool, std::shared_ptr<arrow::Array> values,
                std::shared_ptr<arrow::Array>* offsets) {
  std::unique_ptr<ArrowArraySortKernel> out;
  CreateSorter(values->type(), memory_pool, &out);
  out->Sort(values, offsets);
  return arrow::Status::OK();
}

}<|MERGE_RESOLUTION|>--- conflicted
+++ resolved
@@ -43,13 +43,8 @@
       kernel = new BinaryArraySplitKernel(type, pool);
       break;
     default:
-<<<<<<< HEAD
-      //LOG(FATAL) << "Un-known type";
-      return -1;
-=======
       LOG(FATAL) << "Un-known type";
       return arrow::Status::NotImplemented("This type not implemented");
->>>>>>> 03e5a909
   }
   out->reset(kernel);
   return arrow::Status::OK();
@@ -71,7 +66,7 @@
   for (size_t i = 0; i < partitions.size(); i++) {
     std::shared_ptr<arrow::FixedSizeBinaryBuilder> b = builders[partitions.at(i)];
     if (b->Append(reader->Value(i)) != arrow::Status::OK()) {
-      //LOG(FATAL) << "Failed to merge";
+      LOG(FATAL) << "Failed to merge";
       return -1;
     }
   }
@@ -80,7 +75,7 @@
     std::shared_ptr<arrow::FixedSizeBinaryBuilder> b = builders[it];
     std::shared_ptr<arrow::Array> array;
     if (b->Finish(&array) != arrow::Status::OK()) {
-      //LOG(FATAL) << "Failed to merge";
+      LOG(FATAL) << "Failed to merge";
       return -1;
     }
     out.insert(std::pair<int, std::shared_ptr<arrow::Array>>(it, array));
@@ -106,7 +101,7 @@
     int length = 0;
     const uint8_t *value = reader->GetValue(i, &length);
     if (b->Append(value, length) != arrow::Status::OK()) {
-      //LOG(FATAL) << "Failed to merge";
+      LOG(FATAL) << "Failed to merge";
       return -1;
     }
   }
@@ -115,7 +110,7 @@
     std::shared_ptr<arrow::BinaryBuilder> b = builders[it];
     std::shared_ptr<arrow::Array> array;
     if (b->Finish(&array) != arrow::Status::OK()) {
-      //LOG(FATAL) << "Failed to merge";
+      LOG(FATAL) << "Failed to merge";
       return -1;
     }
     out.insert(std::pair<int, std::shared_ptr<arrow::Array>>(it, array));
@@ -136,7 +131,7 @@
     int64_t buf_size = values->length() * sizeof(uint64_t);
     arrow::Status status = AllocateBuffer(arrow::default_memory_pool(), buf_size + 1, &indices_buf);
     if (status != arrow::Status::OK()) {
-      //LOG(FATAL) << "Failed to allocate sort indices - " << status.message();
+      LOG(FATAL) << "Failed to allocate sort indices - " << status.message();
       return -1;
     }
     auto *indices_begin = reinterpret_cast<int64_t *>(indices_buf->mutable_data());
@@ -165,7 +160,7 @@
     int64_t buf_size = values->length() * sizeof(uint64_t);
     arrow::Status status = AllocateBuffer(arrow::default_memory_pool(), buf_size + 1, &indices_buf);
     if (status != arrow::Status::OK()) {
-      //LOG(FATAL) << "Failed to allocate sort indices - " << status.message();
+      LOG(FATAL) << "Failed to allocate sort indices - " << status.message();
       return -1;
     }
     auto *indices_begin = reinterpret_cast<int64_t *>(indices_buf->mutable_data());
@@ -226,7 +221,7 @@
       kernel = new ArrowBinarySortKernel(type, pool);
       break;
     default:
-      //LOG(FATAL) << "Un-known type";
+      LOG(FATAL) << "Un-known type";
       return -1;
   }
   out->reset(kernel);
