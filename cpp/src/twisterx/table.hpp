--- conflicted
+++ resolved
@@ -44,9 +44,6 @@
    * @param columns the columns
    * @return the created table
    */
-<<<<<<< HEAD
-  static std::shared_ptr<Table> from_columns(std::vector<std::shared_ptr<Column>> columns);
-=======
   static Status FromColumns(std::vector<std::shared_ptr<Column>> columns, std::shared_ptr<Table> out);
 
   /**
@@ -55,7 +52,6 @@
    * @return
    */
   static Status FromArrowTable(std::shared_ptr<arrow::Table> table);
->>>>>>> 56b5869d
 
   /**
    * Write the table as a CSV
