#include "table_api.hpp"
#include <memory>
#include <arrow/api.h>
#include <map>
#include "io/arrow_io.hpp"
#include "join/join.hpp"
#include  "util/to_string.hpp"
#include "iostream"
#include <glog/logging.h>
#include "util/arrow_utils.hpp"
#include "arrow/arrow_partition_kernels.hpp"

namespace twisterx {

    std::map<std::string, std::shared_ptr<arrow::Table>> table_map{}; //todo make this un ordered

    std::shared_ptr<arrow::Table> get_table(const std::string &id) {
        auto itr = table_map.find(id);
        if (itr != table_map.end()) {
            return itr->second;
        }
        return NULLPTR;
    }

    void put_table(const std::string &id, const std::shared_ptr<arrow::Table> &table) {
        std::pair<std::string, std::shared_ptr<arrow::Table>> pair(id, table);
        table_map.insert(pair);
    }

    twisterx::Status read_csv(const std::string &path,
                              const std::string &id,
                              twisterx::io::config::CSVReadOptions options) {
        arrow::Result<std::shared_ptr<arrow::Table>> result = twisterx::io::read_csv(path, options);
        if (result.ok()) {
            std::shared_ptr<arrow::Table> table = *result;
            put_table(id, table);
            return twisterx::Status(Code::OK, result.status().message());
        }
        return twisterx::Status(Code::IOError, result.status().message());;
    }

    twisterx::Status from_csv(const std::string &path, const std::string &id, const char delimiter) {
        read_csv(path, id, twisterx::io::config::CSVReadOptions().WithDelimiter(delimiter));
    }

    twisterx::Status print(const std::string &table_id, int col1, int col2, int row1, int row2) {
        return print_to_ostream(table_id, col1, col2, row1, row2, std::cout);
    }

    twisterx::Status print_to_ostream(const std::string &table_id,
                                      int col1,
                                      int col2,
                                      int row1,
                                      int row2,
                                      std::ostream &out) {
        auto table = get_table(table_id);
        if (table != NULLPTR) {
            for (int row = row1; row < row2; row++) {
                for (int col = col1; col < col2; col++) {
                    auto column = table->column(col);
                    int rowCount = 0;
                    for (int chunk = 0; chunk < column->num_chunks(); chunk++) {
                        auto array = column->chunk(chunk);
                        if (rowCount <= row && rowCount + array->length() > row) {
                            // print this array
                            out << twisterx::util::array_to_string(array, row - rowCount);
                            if (col != col2 - 1) {

                                out << ",";
                            }
                            break;
                        }
                        rowCount += array->length();
                    }
                }
                out << std::endl;
            }
        }
        return twisterx::Status(Code::OK);
    }

    twisterx::Status JoinTables(const std::string &table_left,
                                const std::string &table_right,
                                twisterx::join::config::JoinConfig join_config,
                                const std::string &dest_id) {
        auto left = get_table(table_left);
        auto right = get_table(table_right);

        if (left == NULLPTR) {
            return twisterx::Status(Code::KeyError, "Couldn't find the left table");
        } else if (right == NULLPTR) {
            return twisterx::Status(Code::KeyError, "Couldn't find the right table");
        } else {
            std::shared_ptr<arrow::Table> table;
            arrow::Status status = join::joinTables(
                    left,
                    right,
                    join_config,
                    &table,
                    arrow::default_memory_pool()
            );
            put_table(dest_id, table);
            return twisterx::Status((int) status.code(), status.message());
        }
    }
<<<<<<< HEAD

    int column_count(const std::string &id) {
        auto table = get_table(id);
        if (table != NULLPTR) {
            return table->num_columns();
        }
        return -1;
    }

    int row_count(const std::string &id) {
        auto table = get_table(id);
        if (table != NULLPTR) {
            return table->num_rows();
        }
        return -1;
    }

    twisterx::Status merge(std::vector<std::string> table_ids, const std::string &merged_tab) {
        std::vector<std::shared_ptr<arrow::Table>> tables;
        for (auto it = table_ids.begin(); it < table_ids.end(); it++) {
            tables.push_back(get_table(*it));
        }
        arrow::Result<std::shared_ptr<arrow::Table>> result = arrow::ConcatenateTables(tables);
        if (result.status() == arrow::Status::OK()) {
            put_table(merged_tab, result.ValueOrDie());
            return twisterx::Status::OK();
        } else {
            return twisterx::Status((int) result.status().code(), result.status().message());
        }
    }

    twisterx::Status sortTable(const std::string &id, const std::string &sortedTableId, int columnIndex) {
        auto table = get_table(id);
        if (table == NULLPTR) {
            LOG(FATAL) << "Failed to retrieve table";
            return Status(Code::KeyError, "Couldn't find the right table");
        }
        auto col = table->column(columnIndex)->chunk(0);
        std::shared_ptr<arrow::Array> indexSorts;
        arrow::Status status = SortIndices(arrow::default_memory_pool(), col, &indexSorts);

        if (status != arrow::Status::OK()) {
            LOG(FATAL) << "Failed when sorting table to indices. " << status.ToString();
            return twisterx::Status((int) status.code(), status.message());
        }

        std::vector<std::shared_ptr<arrow::Array>> data_arrays;
        for (auto &column : table->columns()) {
            std::shared_ptr<arrow::Array> destination_col_array;
            status = twisterx::util::copy_array_by_indices(nullptr, column->chunk(0),
                                                           &destination_col_array, arrow::default_memory_pool());
            if (status != arrow::Status::OK()) {
                LOG(FATAL) << "Failed while copying a column to the final table from left table. " << status.ToString();
                return twisterx::Status((int) status.code(), status.message());
            }
            data_arrays.push_back(destination_col_array);
        }
        // we need to put this to a new place
        std::shared_ptr<arrow::Table> sortedTable = arrow::Table::Make(table->schema(), data_arrays);
        put_table(sortedTableId, sortedTable);
        return Status::OK();
    }

    twisterx::Status hashPartition(const std::string &id, const std::vector<int> &hash_columns, int no_of_partitions,
                                   std::vector<std::shared_ptr<arrow::Table>> *out, arrow::MemoryPool *pool) {
        std::shared_ptr<arrow::Table> left_tab = get_table(id);
        // keep arrays for each target, these arrays are used for creating the table
        std::unordered_map<int, std::shared_ptr<std::vector<std::shared_ptr<arrow::Array>>>> data_arrays;
        std::vector<int> partitions;
        for (int t = 0; t < no_of_partitions; t++) {
            partitions.push_back(t);
            data_arrays.insert(
                    std::pair<int, std::shared_ptr<std::vector<std::shared_ptr<arrow::Array>>>>(
                            t, std::make_shared<std::vector<std::shared_ptr<arrow::Array>>>()));
        }

        auto column = left_tab->column(hash_columns.at(0));
        std::vector<int64_t> outPartitions;
        std::shared_ptr<arrow::Array> array = column->chunk(0);
        // first we partition the table
        arrow::Status status = HashPartitionArray(pool, array, partitions, &outPartitions);
        if (status != arrow::Status::OK()) {
            LOG(FATAL) << "Failed to create the hash partition";
            return twisterx::Status((int) status.code(), status.message());
        }

        for (int i = 0; i < left_tab->num_columns(); i++) {
            std::shared_ptr<arrow::DataType> type = array->type();
            std::unique_ptr<ArrowArraySplitKernel> splitKernel;
            status = CreateSplitter(type, pool, &splitKernel);
            if (status != arrow::Status::OK()) {
                LOG(FATAL) << "Failed to create the splitter";
                return twisterx::Status((int) status.code(), status.message());
            }

            // this one outputs arrays for each target as a map
            std::unordered_map<int, std::shared_ptr<arrow::Array>> arrays;
            splitKernel->Split(array, outPartitions, partitions, arrays);

            for (const auto &x : arrays) {
                std::shared_ptr<std::vector<std::shared_ptr<arrow::Array>>> cols = data_arrays[x.first];
                cols->push_back(x.second);
            }
        }
        // now insert these array to
        for (const auto &x : data_arrays) {
            std::shared_ptr<arrow::Table> table = arrow::Table::Make(left_tab->schema(), *x.second);
            out->push_back(table);
        }
        return twisterx::Status::OK();
=======
    data_arrays.push_back(destination_col_array);
  }
  // we need to put this to a new place
  std::shared_ptr<arrow::Table> sortedTable = arrow::Table::Make(table->schema(), data_arrays);
  put_table(sortedTableId, sortedTable);
  return Status::OK();
}

twisterx::Status hashPartition(const std::string &id, const std::vector<int> &hash_columns, int no_of_partitions,
                               std::vector<std::shared_ptr<arrow::Table>> *out, arrow::MemoryPool *pool) {
  std::shared_ptr<arrow::Table> left_tab = get_table(id);
  // keep arrays for each target, these arrays are used for creating the table
  std::unordered_map<int, std::shared_ptr<std::vector<std::shared_ptr<arrow::Array>>>> data_arrays;
  std::vector<int> partitions;
  for (int t = 0; t < no_of_partitions; t++) {
    partitions.push_back(t);
    data_arrays.insert(
        std::pair<int, std::shared_ptr<std::vector<std::shared_ptr<arrow::Array>>>>(
            t, std::make_shared<std::vector<std::shared_ptr<arrow::Array>>>()));
  }

  std::vector<std::shared_ptr<arrow::Array>> arrays;
  int64_t length = 0;
  for (auto col_index: hash_columns) {
    auto column = left_tab->column(col_index);
    std::vector<int64_t> outPartitions;
    std::shared_ptr<arrow::Array> array = column->chunk(0);
    arrays.push_back(array);

    if (!(length == 0 || length == column->length())) {
      return twisterx::Status(twisterx::IndexError, "Column lengths doesnt match " + std::to_string(length));
    }
    length = column->length();
  }

  // first we partition the table
  std::vector<int64_t> outPartitions;
  twisterx::Status status = HashPartitionArrays(pool, arrays, length, partitions, &outPartitions);
  if (!status.is_ok()) {
    LOG(FATAL) << "Failed to create the hash partition";
    return status;
  }

  for (int i = 0; i < left_tab->num_columns(); i++) {
    std::shared_ptr<arrow::DataType> type = left_tab->column(i)->chunk(0)->type();
    std::shared_ptr<arrow::Array> array = left_tab->column(i)->chunk(0);

    std::unique_ptr<ArrowArraySplitKernel> splitKernel;
    status = CreateSplitter(type, pool, &splitKernel);
    if (!status.is_ok()) {
      LOG(FATAL) << "Failed to create the splitter";
      return status;
    }

    // this one outputs arrays for each target as a map
    std::unordered_map<int, std::shared_ptr<arrow::Array>> splited_arrays;
    splitKernel->Split(array, outPartitions, partitions, splited_arrays);

    for (const auto &x : splited_arrays) {
      std::shared_ptr<std::vector<std::shared_ptr<arrow::Array>>> cols = data_arrays[x.first];
      cols->push_back(x.second);
>>>>>>> 7506c4e5
    }

}<|MERGE_RESOLUTION|>--- conflicted
+++ resolved
@@ -37,10 +37,6 @@
             return twisterx::Status(Code::OK, result.status().message());
         }
         return twisterx::Status(Code::IOError, result.status().message());;
-    }
-
-    twisterx::Status from_csv(const std::string &path, const std::string &id, const char delimiter) {
-        read_csv(path, id, twisterx::io::config::CSVReadOptions().WithDelimiter(delimiter));
     }
 
     twisterx::Status print(const std::string &table_id, int col1, int col2, int row1, int row2) {
@@ -103,7 +99,6 @@
             return twisterx::Status((int) status.code(), status.message());
         }
     }
-<<<<<<< HEAD
 
     int column_count(const std::string &id) {
         auto table = get_table(id);
@@ -180,30 +175,44 @@
                             t, std::make_shared<std::vector<std::shared_ptr<arrow::Array>>>()));
         }
 
-        auto column = left_tab->column(hash_columns.at(0));
+        std::vector<std::shared_ptr<arrow::Array>> arrays;
+        int64_t length = 0;
+        for (auto col_index: hash_columns) {
+            auto column = left_tab->column(col_index);
+            std::vector<int64_t> outPartitions;
+            std::shared_ptr<arrow::Array> array = column->chunk(0);
+            arrays.push_back(array);
+
+            if (!(length == 0 || length == column->length())) {
+                return twisterx::Status(twisterx::IndexError, "Column lengths doesnt match " + std::to_string(length));
+            }
+            length = column->length();
+        }
+
+        // first we partition the table
         std::vector<int64_t> outPartitions;
-        std::shared_ptr<arrow::Array> array = column->chunk(0);
-        // first we partition the table
-        arrow::Status status = HashPartitionArray(pool, array, partitions, &outPartitions);
-        if (status != arrow::Status::OK()) {
+        twisterx::Status status = HashPartitionArrays(pool, arrays, length, partitions, &outPartitions);
+        if (!status.is_ok()) {
             LOG(FATAL) << "Failed to create the hash partition";
-            return twisterx::Status((int) status.code(), status.message());
+            return status;
         }
 
         for (int i = 0; i < left_tab->num_columns(); i++) {
-            std::shared_ptr<arrow::DataType> type = array->type();
+            std::shared_ptr<arrow::DataType> type = left_tab->column(i)->chunk(0)->type();
+            std::shared_ptr<arrow::Array> array = left_tab->column(i)->chunk(0);
+
             std::unique_ptr<ArrowArraySplitKernel> splitKernel;
             status = CreateSplitter(type, pool, &splitKernel);
-            if (status != arrow::Status::OK()) {
+            if (!status.is_ok()) {
                 LOG(FATAL) << "Failed to create the splitter";
-                return twisterx::Status((int) status.code(), status.message());
+                return status;
             }
 
             // this one outputs arrays for each target as a map
-            std::unordered_map<int, std::shared_ptr<arrow::Array>> arrays;
-            splitKernel->Split(array, outPartitions, partitions, arrays);
-
-            for (const auto &x : arrays) {
+            std::unordered_map<int, std::shared_ptr<arrow::Array>> splited_arrays;
+            splitKernel->Split(array, outPartitions, partitions, splited_arrays);
+
+            for (const auto &x : splited_arrays) {
                 std::shared_ptr<std::vector<std::shared_ptr<arrow::Array>>> cols = data_arrays[x.first];
                 cols->push_back(x.second);
             }
@@ -214,69 +223,10 @@
             out->push_back(table);
         }
         return twisterx::Status::OK();
-=======
-    data_arrays.push_back(destination_col_array);
-  }
-  // we need to put this to a new place
-  std::shared_ptr<arrow::Table> sortedTable = arrow::Table::Make(table->schema(), data_arrays);
-  put_table(sortedTableId, sortedTable);
-  return Status::OK();
-}
-
-twisterx::Status hashPartition(const std::string &id, const std::vector<int> &hash_columns, int no_of_partitions,
-                               std::vector<std::shared_ptr<arrow::Table>> *out, arrow::MemoryPool *pool) {
-  std::shared_ptr<arrow::Table> left_tab = get_table(id);
-  // keep arrays for each target, these arrays are used for creating the table
-  std::unordered_map<int, std::shared_ptr<std::vector<std::shared_ptr<arrow::Array>>>> data_arrays;
-  std::vector<int> partitions;
-  for (int t = 0; t < no_of_partitions; t++) {
-    partitions.push_back(t);
-    data_arrays.insert(
-        std::pair<int, std::shared_ptr<std::vector<std::shared_ptr<arrow::Array>>>>(
-            t, std::make_shared<std::vector<std::shared_ptr<arrow::Array>>>()));
-  }
-
-  std::vector<std::shared_ptr<arrow::Array>> arrays;
-  int64_t length = 0;
-  for (auto col_index: hash_columns) {
-    auto column = left_tab->column(col_index);
-    std::vector<int64_t> outPartitions;
-    std::shared_ptr<arrow::Array> array = column->chunk(0);
-    arrays.push_back(array);
-
-    if (!(length == 0 || length == column->length())) {
-      return twisterx::Status(twisterx::IndexError, "Column lengths doesnt match " + std::to_string(length));
-    }
-    length = column->length();
-  }
-
-  // first we partition the table
-  std::vector<int64_t> outPartitions;
-  twisterx::Status status = HashPartitionArrays(pool, arrays, length, partitions, &outPartitions);
-  if (!status.is_ok()) {
-    LOG(FATAL) << "Failed to create the hash partition";
-    return status;
-  }
-
-  for (int i = 0; i < left_tab->num_columns(); i++) {
-    std::shared_ptr<arrow::DataType> type = left_tab->column(i)->chunk(0)->type();
-    std::shared_ptr<arrow::Array> array = left_tab->column(i)->chunk(0);
-
-    std::unique_ptr<ArrowArraySplitKernel> splitKernel;
-    status = CreateSplitter(type, pool, &splitKernel);
-    if (!status.is_ok()) {
-      LOG(FATAL) << "Failed to create the splitter";
-      return status;
-    }
-
-    // this one outputs arrays for each target as a map
-    std::unordered_map<int, std::shared_ptr<arrow::Array>> splited_arrays;
-    splitKernel->Split(array, outPartitions, partitions, splited_arrays);
-
-    for (const auto &x : splited_arrays) {
-      std::shared_ptr<std::vector<std::shared_ptr<arrow::Array>>> cols = data_arrays[x.first];
-      cols->push_back(x.second);
->>>>>>> 7506c4e5
+    }
+    //TODO: Move to python dir within cpp
+    twisterx::Status from_csv(const std::string &path, const std::string &id, const char delimiter) {
+        read_csv(path, id, twisterx::io::config::CSVReadOptions().WithDelimiter(delimiter));
     }
 
 }