--- conflicted
+++ resolved
@@ -1,16 +1,40 @@
-<<<<<<< HEAD
-add_library(twisterx SHARED net/all_to_all.cpp net/all_to_all.hpp net/channel.hpp net/mpi_channel.hpp net/mpi_channel.cpp arrow/arrow_all_to_all.cpp arrow/arrow_all_to_all.hpp join/join.hpp join/join.cpp util/arrow_utils.hpp util/arrow_utils.cpp arrow/arrow_kernels.cpp arrow/arrow_kernels.hpp util/copy_arrray.cpp join/join_utils.hpp join/join_utils.cpp arrow/arrow_join.cpp arrow/arrow_join.hpp util/sort_indices.cpp io/arrow_io.cpp io/arrow_io.hpp table_api.hpp table_api.cpp status.hpp util/to_string.hpp table.cpp table.hpp column.cpp column.hpp data_types.hpp arrow/arrow_types.hpp arrow/arrow_types.cpp arrow/arrow_partition_kernels.hpp arrow/arrow_partition_kernels.cpp util/murmur3.cpp util/murmur3.hpp join/join_config.h io/csv_read_config.h io/csv_read_config.cpp io/csv_read_config_holder.hpp util/uuid.hpp util/uuid.cpp net/TxRequest.h net/TxRequest.cpp util/builtins.h util/builtins.cpp python/table_cython.h python/table_cython.cpp python/net/distributed.h python/net/distributed.cpp python/net/comm/all_to_all_wrap.h python/net/comm/all_to_all_wrap.cpp python/net/comm/Callback.h python/net/comm/Callback.cpp)
-=======
-add_library(twisterx SHARED net/ops/all_to_all.cpp net/ops/all_to_all.hpp net/channel.hpp net/mpi/mpi_channel.hpp net/mpi/mpi_channel.cpp arrow/arrow_all_to_all.cpp arrow/arrow_all_to_all.hpp join/join.hpp join/join.cpp util/arrow_utils.hpp util/arrow_utils.cpp arrow/arrow_kernels.cpp arrow/arrow_kernels.hpp util/copy_arrray.cpp join/join_utils.hpp join/join_utils.cpp arrow/arrow_join.cpp arrow/arrow_join.hpp util/sort_indices.cpp io/arrow_io.cpp io/arrow_io.hpp table_api.hpp table_api.cpp status.hpp util/to_string.hpp table.cpp table.hpp column.cpp column.hpp data_types.hpp arrow/arrow_types.hpp arrow/arrow_types.cpp arrow/arrow_partition_kernels.hpp arrow/arrow_partition_kernels.cpp util/murmur3.cpp util/murmur3.hpp join/join_config.h io/csv_read_config.h io/csv_read_config.cpp io/csv_read_config_holder.hpp util/uuid.hpp util/uuid.cpp net/communicator.h net/mpi/mpi_communicator.cpp ctx/twisterx_context.cpp ctx/twisterx_context.h net/comm_config.h net/mpi/mpi_communicator.h net/comm_type.h)
->>>>>>> 321d097d
+add_library(twisterx SHARED
+        net/ops/all_to_all.cpp net/ops/all_to_all.hpp
+        net/channel.hpp
+        net/mpi/mpi_channel.hpp net/mpi/mpi_channel.cpp
+        net/mpi/mpi_communicator.h net/mpi/mpi_communicator.cpp
+        arrow/arrow_all_to_all.cpp arrow/arrow_all_to_all.hpp
+        join/join.hpp join/join.cpp
+        util/arrow_utils.hpp util/arrow_utils.cpp
+        arrow/arrow_kernels.cpp arrow/arrow_kernels.hpp
+        util/copy_arrray.cpp join/join_utils.hpp
+        join/join_utils.cpp arrow/arrow_join.cpp
+        arrow/arrow_join.hpp util/sort_indices.cpp
+        io/arrow_io.cpp io/arrow_io.hpp
+        table_api.hpp table_api.cpp
+        status.hpp
+        util/to_string.hpp
+        table.cpp table.hpp
+        column.cpp column.hpp
+        data_types.hpp
+        arrow/arrow_types.hpp arrow/arrow_types.cpp
+        arrow/arrow_partition_kernels.hpp arrow/arrow_partition_kernels.cpp
+        util/murmur3.cpp util/murmur3.hpp
+        join/join_config.h
+        io/csv_read_config.h io/csv_read_config.cpp
+        io/csv_read_config_holder.hpp
+        util/uuid.hpp util/uuid.cpp
+        net/TxRequest.h net/TxRequest.cpp
+        util/builtins.h util/builtins.cpp
+        python/table_cython.h python/table_cython.cpp
+        python/net/distributed.h python/net/distributed.cpp
+        python/net/comm/all_to_all_wrap.h python/net/comm/all_to_all_wrap.cpp
+        python/net/comm/Callback.h python/net/comm/Callback.cpp
+        ctx/twisterx_context.h ctx/twisterx_context.cpp)
 
 include_directories(${MPI_INCLUDE_PATH})
 target_link_libraries(twisterx ${MPI_LIBRARIES})
 target_link_libraries(twisterx glog::glog)
 target_link_libraries(twisterx ${ARROW_LIB})
 target_link_libraries(twisterx  ${ARROW_PYTHON})
-target_link_libraries(twisterx ${PYTHON_LIBRARIES})
-
-message("=================================================================================================")
-message("Python PATH ${ARROW_PYTHON}")
-message("=================================================================================================")+target_link_libraries(twisterx ${PYTHON_LIBRARIES})