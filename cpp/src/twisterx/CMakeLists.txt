--- conflicted
+++ resolved
@@ -28,20 +28,15 @@
         util/builtins.h util/builtins.cpp
         ctx/twisterx_context.h ctx/twisterx_context.cpp table_api_extended.hpp
         io/csv_write_config.h io/csv_write_config.cpp
-<<<<<<< HEAD
-        arrow/arrow_comparator.h arrow/arrow_comparator.cpp)
-=======
         python/ctx/twisterx_context_wrap.h python/ctx/twisterx_context_wrap.cpp
         arrow/arrow_hash_kernels.hpp
+        arrow/arrow_comparator.h arrow/arrow_comparator.cpp
         )
->>>>>>> 0b137e9d
-
 
 include_directories(${MPI_INCLUDE_PATH})
 target_link_libraries(twisterx ${MPI_LIBRARIES})
 target_link_libraries(twisterx glog::glog)
 target_link_libraries(twisterx ${ARROW_LIB})
-target_link_libraries(twisterx ${ARROW_PYTHON})
 target_link_libraries(twisterx ${PYTHON_LIBRARIES})
 
 if(${PYTWISTERX_BUILD})
