--- conflicted
+++ resolved
@@ -27,23 +27,14 @@
         net/TxRequest.h net/TxRequest.cpp
         util/builtins.h util/builtins.cpp
         ctx/twisterx_context.h ctx/twisterx_context.cpp table_api_extended.hpp
-<<<<<<< HEAD
-        python/ctx/twisterx_context_wrap.h python/ctx/twisterx_context_wrap.cpp
         io/csv_write_config.h io/csv_write_config.cpp
         arrow/arrow_comparator.h arrow/arrow_comparator.cpp)
-=======
-        io/csv_write_config.h io/csv_write_config.cpp
-        )
->>>>>>> b1c5d2ea
 
 include_directories(${MPI_INCLUDE_PATH})
 target_link_libraries(twisterx ${MPI_LIBRARIES})
 target_link_libraries(twisterx glog::glog)
 target_link_libraries(twisterx ${ARROW_LIB})
-<<<<<<< HEAD
 target_link_libraries(twisterx ${ARROW_PYTHON})
-target_link_libraries(twisterx ${PYTHON_LIBRARIES})
-=======
 target_link_libraries(twisterx ${PYTHON_LIBRARIES})
 
 if(${PYTWISTERX_BUILD})
@@ -64,5 +55,4 @@
 
 else()
     message("Skip Building TwisterX Cython-CPP")
-endif()
->>>>>>> b1c5d2ea
+endif()